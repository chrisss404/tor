--- conflicted
+++ resolved
@@ -888,6 +888,8 @@
 
   memset(subnet_status, 0, sizeof(subnet_status));
   SMARTLIST_FOREACH(policy, addr_policy_t *, p, {
+    if (tor_addr_family(&p->addr) != AF_INET)
+      continue; /* IPv4 only for now */
     if (p->prt_min > port || p->prt_max < port)
       continue; /* Doesn't cover our port. */
     mask = 0;
@@ -933,25 +935,7 @@
     return 0;
 
   for (i = 0; i < 3; ++i) {
-<<<<<<< HEAD
     n_allowed += exit_policy_is_general_exit_helper(policy, ports[i]);
-=======
-    SMARTLIST_FOREACH(policy, addr_policy_t *, p, {
-      if (tor_addr_family(&p->addr) != AF_INET)
-        continue; /* IPv4 only for now */
-      if (p->prt_min > ports[i] || p->prt_max < ports[i])
-        continue; /* Doesn't cover our port. */
-      if (p->maskbits > 8)
-        continue; /* Narrower than a /8. */
-      if (tor_addr_is_loopback(&p->addr))
-        continue; /* 127.x or ::1. */
-      /* We have a match that is at least a /8. */
-      if (p->policy_type == ADDR_POLICY_ACCEPT) {
-        ++n_allowed;
-        break; /* stop considering this port */
-      }
-    });
->>>>>>> 8b01fd7b
   }
   return n_allowed >= 2;
 }
