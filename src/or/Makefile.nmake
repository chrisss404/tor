--- conflicted
+++ resolved
@@ -10,7 +10,6 @@
  ws2_32.lib advapi32.lib shell32.lib \
  crypt32.lib gdi32.lib user32.lib
 
-<<<<<<< HEAD
 LIBTOR_OBJECTS = \
   addressmap.obj \
   buffers.obj \
@@ -36,6 +35,7 @@
   dirvote.obj \
   dns.obj \
   dnsserv.obj \
+  fp_pair.obj \
   entrynodes.obj \
   geoip.obj \
   hibernate.obj \
@@ -64,17 +64,6 @@
   statefile.obj \
   status.obj \
   transports.obj
-=======
-LIBTOR_OBJECTS = buffers.obj circuitbuild.obj circuitlist.obj circuituse.obj \
-	command.obj config.obj connection.obj connection_edge.obj \
-	connection_or.obj control.obj cpuworker.obj directory.obj \
-	dirserv.obj dirvote.obj dns.obj dnsserv.obj fp_pair.obj geoip.obj \
-	hibernate.obj main.obj microdesc.obj networkstatus.obj \
-	nodelist.obj onion.obj policies.obj reasons.obj relay.obj \
-	rendclient.obj rendcommon.obj rendmid.obj rendservice.obj \
-	rephist.obj router.obj routerlist.obj routerparse.obj status.obj \
-	config_codedigest.obj ntmain.obj
->>>>>>> 54f41d68
 
 libtor.lib: $(LIBTOR_OBJECTS)
 	lib $(LIBTOR_OBJECTS) /out:$@
