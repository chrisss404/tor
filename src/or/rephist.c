--- conflicted
+++ resolved
@@ -1,9 +1,5 @@
 /* Copyright (c) 2004-2006, Roger Dingledine, Nick Mathewson.
-<<<<<<< HEAD
- * Copyright (c) 2007-2017, The Tor Project, Inc. */
-=======
  * Copyright (c) 2007-2018, The Tor Project, Inc. */
->>>>>>> 8569166c
 /* See LICENSE for licensing information */
 
 /**
@@ -3208,4 +3204,4 @@
 
   tor_assert_nonfatal(rephist_total_alloc == 0);
   tor_assert_nonfatal_once(rephist_total_num == 0);
-}
+}