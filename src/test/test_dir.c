/* Copyright (c) 2001-2004, Roger Dingledine.
 * Copyright (c) 2004-2006, Roger Dingledine, Nick Mathewson.
 * Copyright (c) 2007-2016, The Tor Project, Inc. */
/* See LICENSE for licensing information */

#include "orconfig.h"
#include <math.h>

#define CONFIG_PRIVATE
#define DIRSERV_PRIVATE
#define DIRVOTE_PRIVATE
#define ROUTER_PRIVATE
#define ROUTERLIST_PRIVATE
#define ROUTERPARSE_PRIVATE
#define HIBERNATE_PRIVATE
#define NETWORKSTATUS_PRIVATE
#define RELAY_PRIVATE

#include "or.h"
#include "confparse.h"
#include "config.h"
#include "crypto_ed25519.h"
#include "directory.h"
#include "dirserv.h"
#include "dirvote.h"
#include "hibernate.h"
#include "memarea.h"
#include "networkstatus.h"
#include "router.h"
#include "routerkeys.h"
#include "routerlist.h"
#include "routerparse.h"
#include "routerset.h"
#include "shared_random_state.h"
#include "test.h"
#include "test_dir_common.h"
#include "torcert.h"
#include "relay.h"
#include "log_test_helpers.h"

#define NS_MODULE dir

static void
test_dir_nicknames(void *arg)
{
  (void)arg;
  tt_assert( is_legal_nickname("a"));
  tt_assert(!is_legal_nickname(""));
  tt_assert(!is_legal_nickname("abcdefghijklmnopqrst")); /* 20 chars */
  tt_assert(!is_legal_nickname("hyphen-")); /* bad char */
  tt_assert( is_legal_nickname("abcdefghijklmnopqrs")); /* 19 chars */
  tt_assert(!is_legal_nickname("$AAAAAAAA01234AAAAAAAAAAAAAAAAAAAAAAAAAAA"));
  /* valid */
  tt_assert( is_legal_nickname_or_hexdigest(
                                 "$AAAAAAAA01234AAAAAAAAAAAAAAAAAAAAAAAAAAA"));
  tt_assert( is_legal_nickname_or_hexdigest(
                         "$AAAAAAAA01234AAAAAAAAAAAAAAAAAAAAAAAAAAA=fred"));
  tt_assert( is_legal_nickname_or_hexdigest(
                         "$AAAAAAAA01234AAAAAAAAAAAAAAAAAAAAAAAAAAA~fred"));
  /* too short */
  tt_assert(!is_legal_nickname_or_hexdigest(
                                 "$AAAAAAAAAAAAAAAAAAAAAAAAAAAAAAAAAAAAAAA"));
  /* illegal char */
  tt_assert(!is_legal_nickname_or_hexdigest(
                                 "$AAAAAAzAAAAAAAAAAAAAAAAAAAAAAAAAAAAAAAAA"));
  /* hex part too long */
  tt_assert(!is_legal_nickname_or_hexdigest(
                         "$AAAAAAAAAAAAAAAAAAAAAAAAAAAAAAAAAAAAAAAAA"));
  tt_assert(!is_legal_nickname_or_hexdigest(
                         "$AAAAAAAAAAAAAAAAAAAAAAAAAAAAAAAAAAAAAAAAA=fred"));
  /* Bad nickname */
  tt_assert(!is_legal_nickname_or_hexdigest(
                         "$AAAAAAAAAAAAAAAAAAAAAAAAAAAAAAAAAAAAAAAAA="));
  tt_assert(!is_legal_nickname_or_hexdigest(
                         "$AAAAAAAAAAAAAAAAAAAAAAAAAAAAAAAAAAAAAAAAA~"));
  tt_assert(!is_legal_nickname_or_hexdigest(
                       "$AAAAAAAAAAAAAAAAAAAAAAAAAAAAAAAAAAAAAAAAA~hyphen-"));
  tt_assert(!is_legal_nickname_or_hexdigest(
                       "$AAAAAAAAAAAAAAAAAAAAAAAAAAAAAAAAAAAAAAAAA~"
                       "abcdefghijklmnoppqrst"));
  /* Bad extra char. */
  tt_assert(!is_legal_nickname_or_hexdigest(
                         "$AAAAAAAAAAAAAAAAAAAAAAAAAAAAAAAAAAAAAAAAA!"));
  tt_assert(is_legal_nickname_or_hexdigest("xyzzy"));
  tt_assert(is_legal_nickname_or_hexdigest("abcdefghijklmnopqrs"));
  tt_assert(!is_legal_nickname_or_hexdigest("abcdefghijklmnopqrst"));
 done:
  ;
}

static smartlist_t *mocked_configured_ports = NULL;

/** Returns mocked_configured_ports */
static const smartlist_t *
mock_get_configured_ports(void)
{
  return mocked_configured_ports;
}

/** Run unit tests for router descriptor generation logic. */
static void
test_dir_formats(void *arg)
{
  char *buf = NULL;
  char buf2[8192];
  char platform[256];
  char fingerprint[FINGERPRINT_LEN+1];
  char *pk1_str = NULL, *pk2_str = NULL, *cp;
  size_t pk1_str_len, pk2_str_len;
  routerinfo_t *r1=NULL, *r2=NULL;
  crypto_pk_t *pk1 = NULL, *pk2 = NULL;
  routerinfo_t *rp1 = NULL, *rp2 = NULL;
  addr_policy_t *ex1, *ex2;
  routerlist_t *dir1 = NULL, *dir2 = NULL;
  uint8_t *rsa_cc = NULL;
  or_options_t *options = get_options_mutable();
  const addr_policy_t *p;
  time_t now = time(NULL);
  port_cfg_t orport, dirport;
  char cert_buf[256];

  (void)arg;
  pk1 = pk_generate(0);
  pk2 = pk_generate(1);

  tt_assert(pk1 && pk2);

  hibernate_set_state_for_testing_(HIBERNATE_STATE_LIVE);

  get_platform_str(platform, sizeof(platform));
  r1 = tor_malloc_zero(sizeof(routerinfo_t));
  r1->addr = 0xc0a80001u; /* 192.168.0.1 */
  r1->cache_info.published_on = 0;
  r1->or_port = 9000;
  r1->dir_port = 9003;
  r1->supports_tunnelled_dir_requests = 1;
  tor_addr_parse(&r1->ipv6_addr, "1:2:3:4::");
  r1->ipv6_orport = 9999;
  r1->onion_pkey = crypto_pk_dup_key(pk1);
  /* Fake just enough of an ntor key to get by */
  curve25519_keypair_t r1_onion_keypair;
  curve25519_keypair_generate(&r1_onion_keypair, 0);
  r1->onion_curve25519_pkey = tor_memdup(&r1_onion_keypair.pubkey,
                                         sizeof(curve25519_public_key_t));
  r1->identity_pkey = crypto_pk_dup_key(pk2);
  r1->bandwidthrate = 1000;
  r1->bandwidthburst = 5000;
  r1->bandwidthcapacity = 10000;
  r1->exit_policy = NULL;
  r1->nickname = tor_strdup("Magri");
  r1->platform = tor_strdup(platform);

  ex1 = tor_malloc_zero(sizeof(addr_policy_t));
  ex2 = tor_malloc_zero(sizeof(addr_policy_t));
  ex1->policy_type = ADDR_POLICY_ACCEPT;
  tor_addr_from_ipv4h(&ex1->addr, 0);
  ex1->maskbits = 0;
  ex1->prt_min = ex1->prt_max = 80;
  ex2->policy_type = ADDR_POLICY_REJECT;
  tor_addr_from_ipv4h(&ex2->addr, 18<<24);
  ex2->maskbits = 8;
  ex2->prt_min = ex2->prt_max = 24;
  r2 = tor_malloc_zero(sizeof(routerinfo_t));
  r2->addr = 0x0a030201u; /* 10.3.2.1 */
  ed25519_keypair_t kp1, kp2;
  ed25519_secret_key_from_seed(&kp1.seckey,
                          (const uint8_t*)"YYYYYYYYYYYYYYYYYYYYYYYYYYYYYYYY");
  ed25519_public_key_generate(&kp1.pubkey, &kp1.seckey);
  ed25519_secret_key_from_seed(&kp2.seckey,
                          (const uint8_t*)"XXXXXXXXXXXXXXXXXXXXXXXXXXXXXXXX");
  ed25519_public_key_generate(&kp2.pubkey, &kp2.seckey);
  r2->cache_info.signing_key_cert = tor_cert_create(&kp1,
                                         CERT_TYPE_ID_SIGNING,
                                         &kp2.pubkey,
                                         now, 86400,
                                         CERT_FLAG_INCLUDE_SIGNING_KEY);
  r2->platform = tor_strdup(platform);
  r2->cache_info.published_on = 5;
  r2->or_port = 9005;
  r2->dir_port = 0;
  r2->supports_tunnelled_dir_requests = 1;
  r2->onion_pkey = crypto_pk_dup_key(pk2);
  curve25519_keypair_t r2_onion_keypair;
  curve25519_keypair_generate(&r2_onion_keypair, 0);
  r2->onion_curve25519_pkey = tor_memdup(&r2_onion_keypair.pubkey,
                                         sizeof(curve25519_public_key_t));
  r2->identity_pkey = crypto_pk_dup_key(pk1);
  r2->bandwidthrate = r2->bandwidthburst = r2->bandwidthcapacity = 3000;
  r2->exit_policy = smartlist_new();
  smartlist_add(r2->exit_policy, ex1);
  smartlist_add(r2->exit_policy, ex2);
  r2->nickname = tor_strdup("Fred");

  tt_assert(!crypto_pk_write_public_key_to_string(pk1, &pk1_str,
                                                    &pk1_str_len));
  tt_assert(!crypto_pk_write_public_key_to_string(pk2 , &pk2_str,
                                                    &pk2_str_len));

  /* XXXX+++ router_dump_to_string should really take this from ri.*/
  options->ContactInfo = tor_strdup("Magri White "
                                    "<magri@elsewhere.example.com>");
  /* Skip reachability checks for DirPort and tunnelled-dir-server */
  options->AssumeReachable = 1;

  /* Fake just enough of an ORPort and DirPort to get by */
  MOCK(get_configured_ports, mock_get_configured_ports);
  mocked_configured_ports = smartlist_new();

  memset(&orport, 0, sizeof(orport));
  orport.type = CONN_TYPE_OR_LISTENER;
  orport.addr.family = AF_INET;
  orport.port = 9000;
  smartlist_add(mocked_configured_ports, &orport);

  memset(&dirport, 0, sizeof(dirport));
  dirport.type = CONN_TYPE_DIR_LISTENER;
  dirport.addr.family = AF_INET;
  dirport.port = 9003;
  smartlist_add(mocked_configured_ports, &dirport);

  buf = router_dump_router_to_string(r1, pk2, NULL, NULL, NULL);

  UNMOCK(get_configured_ports);
  smartlist_free(mocked_configured_ports);
  mocked_configured_ports = NULL;

  tor_free(options->ContactInfo);
  tt_assert(buf);

  strlcpy(buf2, "router Magri 192.168.0.1 9000 0 9003\n"
          "or-address [1:2:3:4::]:9999\n"
          "platform Tor "VERSION" on ", sizeof(buf2));
  strlcat(buf2, get_uname(), sizeof(buf2));
  strlcat(buf2, "\n"
          "published 1970-01-01 00:00:00\n"
          "fingerprint ", sizeof(buf2));
  tt_assert(!crypto_pk_get_fingerprint(pk2, fingerprint, 1));
  strlcat(buf2, fingerprint, sizeof(buf2));
  strlcat(buf2, "\nuptime 0\n"
  /* XXX the "0" above is hard-coded, but even if we made it reflect
   * uptime, that still wouldn't make it right, because the two
   * descriptors might be made on different seconds... hm. */
         "bandwidth 1000 5000 10000\n"
          "onion-key\n", sizeof(buf2));
  strlcat(buf2, pk1_str, sizeof(buf2));
  strlcat(buf2, "signing-key\n", sizeof(buf2));
  strlcat(buf2, pk2_str, sizeof(buf2));
  strlcat(buf2, "hidden-service-dir\n", sizeof(buf2));
  strlcat(buf2, "contact Magri White <magri@elsewhere.example.com>\n",
          sizeof(buf2));
  strlcat(buf2, "ntor-onion-key ", sizeof(buf2));
  base64_encode(cert_buf, sizeof(cert_buf),
                (const char*)r1_onion_keypair.pubkey.public_key, 32,
                BASE64_ENCODE_MULTILINE);
  strlcat(buf2, cert_buf, sizeof(buf2));
  strlcat(buf2, "reject *:*\n", sizeof(buf2));
  strlcat(buf2, "tunnelled-dir-server\nrouter-signature\n", sizeof(buf2));
  buf[strlen(buf2)] = '\0'; /* Don't compare the sig; it's never the same
                             * twice */

  tt_str_op(buf,OP_EQ, buf2);
  tor_free(buf);

  buf = router_dump_router_to_string(r1, pk2, NULL, NULL, NULL);
  tt_assert(buf);
  cp = buf;
  rp1 = router_parse_entry_from_string((const char*)cp,NULL,1,0,NULL,NULL);
  tt_assert(rp1);
  tt_int_op(rp1->addr,OP_EQ, r1->addr);
  tt_int_op(rp1->or_port,OP_EQ, r1->or_port);
  tt_int_op(rp1->dir_port,OP_EQ, r1->dir_port);
  tt_int_op(rp1->bandwidthrate,OP_EQ, r1->bandwidthrate);
  tt_int_op(rp1->bandwidthburst,OP_EQ, r1->bandwidthburst);
  tt_int_op(rp1->bandwidthcapacity,OP_EQ, r1->bandwidthcapacity);
  tt_assert(crypto_pk_cmp_keys(rp1->onion_pkey, pk1) == 0);
  tt_assert(crypto_pk_cmp_keys(rp1->identity_pkey, pk2) == 0);
  tt_assert(rp1->supports_tunnelled_dir_requests);
  //tt_assert(rp1->exit_policy == NULL);
  tor_free(buf);

  strlcpy(buf2,
          "router Fred 10.3.2.1 9005 0 0\n"
          "identity-ed25519\n"
          "-----BEGIN ED25519 CERT-----\n", sizeof(buf2));
  base64_encode(cert_buf, sizeof(cert_buf),
                (const char*)r2->cache_info.signing_key_cert->encoded,
                r2->cache_info.signing_key_cert->encoded_len,
                BASE64_ENCODE_MULTILINE);
  strlcat(buf2, cert_buf, sizeof(buf2));
  strlcat(buf2, "-----END ED25519 CERT-----\n", sizeof(buf2));
  strlcat(buf2, "master-key-ed25519 ", sizeof(buf2));
  {
    char k[ED25519_BASE64_LEN+1];
    tt_assert(ed25519_public_to_base64(k,
                                &r2->cache_info.signing_key_cert->signing_key)
              >= 0);
    strlcat(buf2, k, sizeof(buf2));
    strlcat(buf2, "\n", sizeof(buf2));
  }
  strlcat(buf2, "platform Tor "VERSION" on ", sizeof(buf2));
  strlcat(buf2, get_uname(), sizeof(buf2));
  strlcat(buf2, "\n"
          "published 1970-01-01 00:00:05\n"
          "fingerprint ", sizeof(buf2));
  tt_assert(!crypto_pk_get_fingerprint(pk1, fingerprint, 1));
  strlcat(buf2, fingerprint, sizeof(buf2));
  strlcat(buf2, "\nuptime 0\n"
          "bandwidth 3000 3000 3000\n", sizeof(buf2));
  strlcat(buf2, "onion-key\n", sizeof(buf2));
  strlcat(buf2, pk2_str, sizeof(buf2));
  strlcat(buf2, "signing-key\n", sizeof(buf2));
  strlcat(buf2, pk1_str, sizeof(buf2));
  int rsa_cc_len;
  rsa_cc = make_tap_onion_key_crosscert(pk2,
                                        &kp1.pubkey,
                                        pk1,
                                        &rsa_cc_len);
  tt_assert(rsa_cc);
  base64_encode(cert_buf, sizeof(cert_buf), (char*)rsa_cc, rsa_cc_len,
                BASE64_ENCODE_MULTILINE);
  strlcat(buf2, "onion-key-crosscert\n"
          "-----BEGIN CROSSCERT-----\n", sizeof(buf2));
  strlcat(buf2, cert_buf, sizeof(buf2));
  strlcat(buf2, "-----END CROSSCERT-----\n", sizeof(buf2));
  int ntor_cc_sign;
  {
    tor_cert_t *ntor_cc = NULL;
    ntor_cc = make_ntor_onion_key_crosscert(&r2_onion_keypair,
                                          &kp1.pubkey,
                                          r2->cache_info.published_on,
                                          MIN_ONION_KEY_LIFETIME,
                                          &ntor_cc_sign);
    tt_assert(ntor_cc);
    base64_encode(cert_buf, sizeof(cert_buf),
                (char*)ntor_cc->encoded, ntor_cc->encoded_len,
                BASE64_ENCODE_MULTILINE);
    tor_cert_free(ntor_cc);
  }
  tor_snprintf(buf2+strlen(buf2), sizeof(buf2)-strlen(buf2),
               "ntor-onion-key-crosscert %d\n"
               "-----BEGIN ED25519 CERT-----\n"
               "%s"
               "-----END ED25519 CERT-----\n", ntor_cc_sign, cert_buf);

  strlcat(buf2, "hidden-service-dir\n", sizeof(buf2));
  strlcat(buf2, "ntor-onion-key ", sizeof(buf2));
  base64_encode(cert_buf, sizeof(cert_buf),
                (const char*)r2_onion_keypair.pubkey.public_key, 32,
                BASE64_ENCODE_MULTILINE);
  strlcat(buf2, cert_buf, sizeof(buf2));
  strlcat(buf2, "accept *:80\nreject 18.0.0.0/8:24\n", sizeof(buf2));
  strlcat(buf2, "tunnelled-dir-server\n", sizeof(buf2));
  strlcat(buf2, "router-sig-ed25519 ", sizeof(buf2));

  /* Fake just enough of an ORPort to get by */
  MOCK(get_configured_ports, mock_get_configured_ports);
  mocked_configured_ports = smartlist_new();

  memset(&orport, 0, sizeof(orport));
  orport.type = CONN_TYPE_OR_LISTENER;
  orport.addr.family = AF_INET;
  orport.port = 9005;
  smartlist_add(mocked_configured_ports, &orport);

  buf = router_dump_router_to_string(r2, pk1, pk2, &r2_onion_keypair, &kp2);
  tt_assert(buf);
  buf[strlen(buf2)] = '\0'; /* Don't compare the sig; it's never the same
                             * twice */

  tt_str_op(buf, OP_EQ, buf2);
  tor_free(buf);

  buf = router_dump_router_to_string(r2, pk1, NULL, NULL, NULL);

  UNMOCK(get_configured_ports);
  smartlist_free(mocked_configured_ports);
  mocked_configured_ports = NULL;

  /* Reset for later */
  cp = buf;
  rp2 = router_parse_entry_from_string((const char*)cp,NULL,1,0,NULL,NULL);
  tt_assert(rp2);
  tt_int_op(rp2->addr,OP_EQ, r2->addr);
  tt_int_op(rp2->or_port,OP_EQ, r2->or_port);
  tt_int_op(rp2->dir_port,OP_EQ, r2->dir_port);
  tt_int_op(rp2->bandwidthrate,OP_EQ, r2->bandwidthrate);
  tt_int_op(rp2->bandwidthburst,OP_EQ, r2->bandwidthburst);
  tt_int_op(rp2->bandwidthcapacity,OP_EQ, r2->bandwidthcapacity);
  tt_mem_op(rp2->onion_curve25519_pkey->public_key,OP_EQ,
             r2->onion_curve25519_pkey->public_key,
             CURVE25519_PUBKEY_LEN);
  tt_assert(crypto_pk_cmp_keys(rp2->onion_pkey, pk2) == 0);
  tt_assert(crypto_pk_cmp_keys(rp2->identity_pkey, pk1) == 0);
  tt_assert(rp2->supports_tunnelled_dir_requests);

  tt_int_op(smartlist_len(rp2->exit_policy),OP_EQ, 2);

  p = smartlist_get(rp2->exit_policy, 0);
  tt_int_op(p->policy_type,OP_EQ, ADDR_POLICY_ACCEPT);
  tt_assert(tor_addr_is_null(&p->addr));
  tt_int_op(p->maskbits,OP_EQ, 0);
  tt_int_op(p->prt_min,OP_EQ, 80);
  tt_int_op(p->prt_max,OP_EQ, 80);

  p = smartlist_get(rp2->exit_policy, 1);
  tt_int_op(p->policy_type,OP_EQ, ADDR_POLICY_REJECT);
  tt_assert(tor_addr_eq(&p->addr, &ex2->addr));
  tt_int_op(p->maskbits,OP_EQ, 8);
  tt_int_op(p->prt_min,OP_EQ, 24);
  tt_int_op(p->prt_max,OP_EQ, 24);

#if 0
  /* Okay, now for the directories. */
  {
    fingerprint_list = smartlist_new();
    crypto_pk_get_fingerprint(pk2, buf, 1);
    add_fingerprint_to_dir(buf, fingerprint_list, 0);
    crypto_pk_get_fingerprint(pk1, buf, 1);
    add_fingerprint_to_dir(buf, fingerprint_list, 0);
  }

#endif
  dirserv_free_fingerprint_list();

 done:
  if (r1)
    routerinfo_free(r1);
  if (r2)
    routerinfo_free(r2);
  if (rp2)
    routerinfo_free(rp2);

  tor_free(rsa_cc);
  tor_free(buf);
  tor_free(pk1_str);
  tor_free(pk2_str);
  if (pk1) crypto_pk_free(pk1);
  if (pk2) crypto_pk_free(pk2);
  if (rp1) routerinfo_free(rp1);
  tor_free(dir1); /* XXXX And more !*/
  tor_free(dir2); /* And more !*/
}

#include "failing_routerdescs.inc"

static void
test_dir_routerinfo_parsing(void *arg)
{
  (void) arg;

  int again;
  routerinfo_t *ri = NULL;

#define CHECK_OK(s)                                                     \
  do {                                                                  \
    routerinfo_free(ri);                                                \
    ri = router_parse_entry_from_string((s), NULL, 0, 0, NULL, NULL);   \
    tt_assert(ri);                                                      \
  } while (0)
#define CHECK_FAIL(s, againval)                                         \
  do {                                                                  \
    routerinfo_free(ri);                                                \
    again = 999;                                                        \
    ri = router_parse_entry_from_string((s), NULL, 0, 0, NULL, &again); \
    tt_assert(ri == NULL);                                              \
    tt_int_op(again, OP_EQ, (againval));                                   \
  } while (0)

  CHECK_OK(EX_RI_MINIMAL);
  CHECK_OK(EX_RI_MAXIMAL);

  CHECK_OK(EX_RI_MINIMAL_ED);

  /* good annotations prepended */
  routerinfo_free(ri);
  ri = router_parse_entry_from_string(EX_RI_MINIMAL, NULL, 0, 0,
                                      "@purpose bridge\n", NULL);
  tt_assert(ri != NULL);
  tt_assert(ri->purpose == ROUTER_PURPOSE_BRIDGE);
  routerinfo_free(ri);

  /* bad annotations prepended. */
  ri = router_parse_entry_from_string(EX_RI_MINIMAL,
                                      NULL, 0, 0, "@purpose\n", NULL);
  tt_assert(ri == NULL);

  /* bad annotations on router. */
  ri = router_parse_entry_from_string("@purpose\nrouter x\n", NULL, 0, 1,
                                      NULL, NULL);
  tt_assert(ri == NULL);

  /* unwanted annotations on router. */
  ri = router_parse_entry_from_string("@purpose foo\nrouter x\n", NULL, 0, 0,
                                      NULL, NULL);
  tt_assert(ri == NULL);

  /* No signature. */
  ri = router_parse_entry_from_string("router x\n", NULL, 0, 0,
                                      NULL, NULL);
  tt_assert(ri == NULL);

  /* Not a router */
  routerinfo_free(ri);
  ri = router_parse_entry_from_string("hello\n", NULL, 0, 0, NULL, NULL);
  tt_assert(ri == NULL);

  CHECK_FAIL(EX_RI_BAD_SIG1, 1);
  CHECK_FAIL(EX_RI_BAD_SIG2, 1);
  CHECK_FAIL(EX_RI_BAD_TOKENS, 0);
  CHECK_FAIL(EX_RI_BAD_PUBLISHED, 0);
  CHECK_FAIL(EX_RI_NEG_BANDWIDTH, 0);
  CHECK_FAIL(EX_RI_BAD_BANDWIDTH, 0);
  CHECK_FAIL(EX_RI_BAD_BANDWIDTH2, 0);
  CHECK_FAIL(EX_RI_BAD_ONIONKEY1, 0);
  CHECK_FAIL(EX_RI_BAD_ONIONKEY2, 0);
  CHECK_FAIL(EX_RI_BAD_PORTS, 0);
  CHECK_FAIL(EX_RI_BAD_IP, 0);
  CHECK_FAIL(EX_RI_BAD_DIRPORT, 0);
  CHECK_FAIL(EX_RI_BAD_NAME2, 0);
  CHECK_FAIL(EX_RI_BAD_UPTIME, 0);

  CHECK_FAIL(EX_RI_BAD_BANDWIDTH3, 0);
  CHECK_FAIL(EX_RI_BAD_NTOR_KEY, 0);
  CHECK_FAIL(EX_RI_BAD_FINGERPRINT, 0);
  CHECK_FAIL(EX_RI_MISMATCHED_FINGERPRINT, 0);
  CHECK_FAIL(EX_RI_BAD_HAS_ACCEPT6, 0);
  CHECK_FAIL(EX_RI_BAD_NO_EXIT_POLICY, 0);
  CHECK_FAIL(EX_RI_BAD_IPV6_EXIT_POLICY, 0);
  CHECK_FAIL(EX_RI_BAD_FAMILY, 0);
  CHECK_FAIL(EX_RI_ZERO_ORPORT, 0);

  CHECK_FAIL(EX_RI_ED_MISSING_CROSSCERT, 0);
  CHECK_FAIL(EX_RI_ED_MISSING_CROSSCERT2, 0);
  CHECK_FAIL(EX_RI_ED_MISSING_CROSSCERT_SIGN, 0);
  CHECK_FAIL(EX_RI_ED_BAD_SIG1, 0);
  CHECK_FAIL(EX_RI_ED_BAD_SIG2, 0);
  CHECK_FAIL(EX_RI_ED_BAD_SIG3, 0);
  CHECK_FAIL(EX_RI_ED_BAD_SIG4, 0);
  CHECK_FAIL(EX_RI_ED_BAD_CROSSCERT1, 0);
  CHECK_FAIL(EX_RI_ED_BAD_CROSSCERT3, 0);
  CHECK_FAIL(EX_RI_ED_BAD_CROSSCERT4, 0);
  CHECK_FAIL(EX_RI_ED_BAD_CROSSCERT5, 0);
  CHECK_FAIL(EX_RI_ED_BAD_CROSSCERT6, 0);
  CHECK_FAIL(EX_RI_ED_BAD_CROSSCERT7, 0);
  CHECK_FAIL(EX_RI_ED_MISPLACED1, 0);
  CHECK_FAIL(EX_RI_ED_MISPLACED2, 0);
  CHECK_FAIL(EX_RI_ED_BAD_CERT1, 0);
  CHECK_FAIL(EX_RI_ED_BAD_CERT2, 0);
  CHECK_FAIL(EX_RI_ED_BAD_CERT3, 0);

  /* This is allowed; we just ignore it. */
  CHECK_OK(EX_RI_BAD_EI_DIGEST);
  CHECK_OK(EX_RI_BAD_EI_DIGEST2);

#undef CHECK_FAIL
#undef CHECK_OK
 done:
  routerinfo_free(ri);
}

#include "example_extrainfo.inc"

static void
routerinfo_free_wrapper_(void *arg)
{
  routerinfo_free(arg);
}

static void
test_dir_extrainfo_parsing(void *arg)
{
  (void) arg;

#define CHECK_OK(s)                                                     \
  do {                                                                  \
    extrainfo_free(ei);                                                 \
    ei = extrainfo_parse_entry_from_string((s), NULL, 0, map, NULL);    \
    tt_assert(ei);                                                      \
  } while (0)
#define CHECK_FAIL(s, againval)                                         \
  do {                                                                  \
    extrainfo_free(ei);                                                 \
    again = 999;                                                        \
    ei = extrainfo_parse_entry_from_string((s), NULL, 0, map, &again);  \
    tt_assert(ei == NULL);                                              \
    tt_int_op(again, OP_EQ, (againval));                                   \
  } while (0)
#define ADD(name)                                                       \
  do {                                                                  \
    ri = tor_malloc_zero(sizeof(routerinfo_t));                         \
    crypto_pk_t *pk = ri->identity_pkey = crypto_pk_new();              \
    tt_assert(! crypto_pk_read_public_key_from_string(pk,               \
                                      name##_KEY, strlen(name##_KEY))); \
    tt_int_op(20,OP_EQ,base16_decode(d, 20, name##_FP, strlen(name##_FP))); \
    digestmap_set((digestmap_t*)map, d, ri);                            \
    ri = NULL;                                                          \
  } while (0)

  routerinfo_t *ri = NULL;
  char d[20];
  struct digest_ri_map_t *map = NULL;
  extrainfo_t *ei = NULL;
  int again;

  CHECK_OK(EX_EI_MINIMAL);
  tt_assert(ei->pending_sig);
  CHECK_OK(EX_EI_MAXIMAL);
  tt_assert(ei->pending_sig);
  CHECK_OK(EX_EI_GOOD_ED_EI);
  tt_assert(ei->pending_sig);

  map = (struct digest_ri_map_t *)digestmap_new();
  ADD(EX_EI_MINIMAL);
  ADD(EX_EI_MAXIMAL);
  ADD(EX_EI_GOOD_ED_EI);
  ADD(EX_EI_BAD_FP);
  ADD(EX_EI_BAD_NICKNAME);
  ADD(EX_EI_BAD_TOKENS);
  ADD(EX_EI_BAD_START);
  ADD(EX_EI_BAD_PUBLISHED);

  ADD(EX_EI_ED_MISSING_SIG);
  ADD(EX_EI_ED_MISSING_CERT);
  ADD(EX_EI_ED_BAD_CERT1);
  ADD(EX_EI_ED_BAD_CERT2);
  ADD(EX_EI_ED_BAD_SIG1);
  ADD(EX_EI_ED_BAD_SIG2);
  ADD(EX_EI_ED_MISPLACED_CERT);
  ADD(EX_EI_ED_MISPLACED_SIG);

  CHECK_OK(EX_EI_MINIMAL);
  tt_assert(!ei->pending_sig);
  CHECK_OK(EX_EI_MAXIMAL);
  tt_assert(!ei->pending_sig);
  CHECK_OK(EX_EI_GOOD_ED_EI);
  tt_assert(!ei->pending_sig);

  CHECK_FAIL(EX_EI_BAD_SIG1,1);
  CHECK_FAIL(EX_EI_BAD_SIG2,1);
  CHECK_FAIL(EX_EI_BAD_SIG3,1);
  CHECK_FAIL(EX_EI_BAD_FP,0);
  CHECK_FAIL(EX_EI_BAD_NICKNAME,0);
  CHECK_FAIL(EX_EI_BAD_TOKENS,0);
  CHECK_FAIL(EX_EI_BAD_START,0);
  CHECK_FAIL(EX_EI_BAD_PUBLISHED,0);

  CHECK_FAIL(EX_EI_ED_MISSING_SIG,0);
  CHECK_FAIL(EX_EI_ED_MISSING_CERT,0);
  CHECK_FAIL(EX_EI_ED_BAD_CERT1,0);
  CHECK_FAIL(EX_EI_ED_BAD_CERT2,0);
  CHECK_FAIL(EX_EI_ED_BAD_SIG1,0);
  CHECK_FAIL(EX_EI_ED_BAD_SIG2,0);
  CHECK_FAIL(EX_EI_ED_MISPLACED_CERT,0);
  CHECK_FAIL(EX_EI_ED_MISPLACED_SIG,0);

#undef CHECK_OK
#undef CHECK_FAIL

 done:
  escaped(NULL);
  extrainfo_free(ei);
  routerinfo_free(ri);
  digestmap_free((digestmap_t*)map, routerinfo_free_wrapper_);
}

static void
test_dir_parse_router_list(void *arg)
{
  (void) arg;
  smartlist_t *invalid = smartlist_new();
  smartlist_t *dest = smartlist_new();
  smartlist_t *chunks = smartlist_new();
  int dest_has_ri = 1;
  char *list = NULL;
  const char *cp;
  digestmap_t *map = NULL;
  char *mem_op_hex_tmp = NULL;
  routerinfo_t *ri = NULL;
  char d[DIGEST_LEN];

  smartlist_add_strdup(chunks, EX_RI_MINIMAL);     // ri 0
  smartlist_add_strdup(chunks, EX_RI_BAD_PORTS);   // bad ri 0
  smartlist_add_strdup(chunks, EX_EI_MAXIMAL);     // ei 0
  smartlist_add_strdup(chunks, EX_EI_BAD_SIG2);    // bad ei --
  smartlist_add_strdup(chunks, EX_EI_BAD_NICKNAME);// bad ei 0
  smartlist_add_strdup(chunks, EX_RI_BAD_SIG1);    // bad ri --
  smartlist_add_strdup(chunks, EX_EI_BAD_PUBLISHED);  // bad ei 1
  smartlist_add_strdup(chunks, EX_RI_MAXIMAL);     // ri 1
  smartlist_add_strdup(chunks, EX_RI_BAD_FAMILY);  // bad ri 1
  smartlist_add_strdup(chunks, EX_EI_MINIMAL);     // ei 1

  list = smartlist_join_strings(chunks, "", 0, NULL);

  /* First, parse the routers. */
  cp = list;
  tt_int_op(0,OP_EQ,
            router_parse_list_from_string(&cp, NULL, dest, SAVED_NOWHERE,
                                          0, 0, NULL, invalid));
  tt_int_op(2, OP_EQ, smartlist_len(dest));
  tt_ptr_op(cp, OP_EQ, list + strlen(list));

  routerinfo_t *r = smartlist_get(dest, 0);
  tt_mem_op(r->cache_info.signed_descriptor_body, OP_EQ,
            EX_RI_MINIMAL, strlen(EX_RI_MINIMAL));
  r = smartlist_get(dest, 1);
  tt_mem_op(r->cache_info.signed_descriptor_body, OP_EQ,
            EX_RI_MAXIMAL, strlen(EX_RI_MAXIMAL));

  tt_int_op(2, OP_EQ, smartlist_len(invalid));
  test_memeq_hex(smartlist_get(invalid, 0),
                 "ab9eeaa95e7d45740185b4e519c76ead756277a9");
  test_memeq_hex(smartlist_get(invalid, 1),
                 "9a651ee03b64325959e8f1b46f2b689b30750b4c");

  /* Now tidy up */
  SMARTLIST_FOREACH(dest, routerinfo_t *, rinfo, routerinfo_free(rinfo));
  SMARTLIST_FOREACH(invalid, uint8_t *, dig, tor_free(dig));
  smartlist_clear(dest);
  smartlist_clear(invalid);

  /* And check extrainfos. */
  dest_has_ri = 0;
  map = (digestmap_t*)router_get_routerlist()->identity_map;
  ADD(EX_EI_MINIMAL);
  ADD(EX_EI_MAXIMAL);
  ADD(EX_EI_BAD_NICKNAME);
  ADD(EX_EI_BAD_PUBLISHED);
  cp = list;
  tt_int_op(0,OP_EQ,
            router_parse_list_from_string(&cp, NULL, dest, SAVED_NOWHERE,
                                          1, 0, NULL, invalid));
  tt_int_op(2, OP_EQ, smartlist_len(dest));
  extrainfo_t *e = smartlist_get(dest, 0);
  tt_mem_op(e->cache_info.signed_descriptor_body, OP_EQ,
            EX_EI_MAXIMAL, strlen(EX_EI_MAXIMAL));
  e = smartlist_get(dest, 1);
  tt_mem_op(e->cache_info.signed_descriptor_body, OP_EQ,
            EX_EI_MINIMAL, strlen(EX_EI_MINIMAL));

  tt_int_op(2, OP_EQ, smartlist_len(invalid));
  test_memeq_hex(smartlist_get(invalid, 0),
                 "d5df4aa62ee9ffc9543d41150c9864908e0390af");
  test_memeq_hex(smartlist_get(invalid, 1),
                 "f61efd2a7f4531f3687a9043e0de90a862ec64ba");

 done:
  tor_free(list);
  if (dest_has_ri)
    SMARTLIST_FOREACH(dest, routerinfo_t *, rt, routerinfo_free(rt));
  else
    SMARTLIST_FOREACH(dest, extrainfo_t *, ei, extrainfo_free(ei));
  smartlist_free(dest);
  SMARTLIST_FOREACH(invalid, uint8_t *, dig, tor_free(dig));
  smartlist_free(invalid);
  SMARTLIST_FOREACH(chunks, char *, chunk, tor_free(chunk));
  smartlist_free(chunks);
  routerinfo_free(ri);
  if (map) {
    digestmap_free((digestmap_t*)map, routerinfo_free_wrapper_);
    router_get_routerlist()->identity_map =
      (struct digest_ri_map_t*)digestmap_new();
  }
  tor_free(mem_op_hex_tmp);

#undef ADD
}

static download_status_t dls_minimal;
static download_status_t dls_maximal;
static download_status_t dls_bad_fingerprint;
static download_status_t dls_bad_sig2;
static download_status_t dls_bad_ports;
static download_status_t dls_bad_tokens;

static int mock_router_get_dl_status_unrecognized = 0;
static int mock_router_get_dl_status_calls = 0;

static download_status_t *
mock_router_get_dl_status(const char *d)
{
  ++mock_router_get_dl_status_calls;
  char hex[HEX_DIGEST_LEN+1];
  base16_encode(hex, sizeof(hex), d, DIGEST_LEN);
  if (!strcmp(hex, "3E31D19A69EB719C00B02EC60D13356E3F7A3452")) {
    return &dls_minimal;
  } else if (!strcmp(hex, "581D8A368A0FA854ECDBFAB841D88B3F1B004038")) {
    return &dls_maximal;
  } else if (!strcmp(hex, "2578AE227C6116CDE29B3F0E95709B9872DEE5F1")) {
    return &dls_bad_fingerprint;
  } else if (!strcmp(hex, "16D387D3A58F7DB3CF46638F8D0B90C45C7D769C")) {
    return &dls_bad_sig2;
  } else if (!strcmp(hex, "AB9EEAA95E7D45740185B4E519C76EAD756277A9")) {
    return &dls_bad_ports;
  } else if (!strcmp(hex, "A0CC2CEFAD59DBF19F468BFEE60E0868C804B422")) {
    return &dls_bad_tokens;
  } else {
    ++mock_router_get_dl_status_unrecognized;
    return NULL;
  }
}

static void
test_dir_load_routers(void *arg)
{
  (void) arg;
  smartlist_t *chunks = smartlist_new();
  smartlist_t *wanted = smartlist_new();
  char buf[DIGEST_LEN];
  char *mem_op_hex_tmp = NULL;
  char *list = NULL;

#define ADD(str)                                                        \
  do {                                                                  \
    tt_int_op(0,OP_EQ,router_get_router_hash(str, strlen(str), buf));      \
    smartlist_add_strdup(wanted, hex_str(buf, DIGEST_LEN));        \
  } while (0)

  MOCK(router_get_dl_status_by_descriptor_digest, mock_router_get_dl_status);

  update_approx_time(1412510400);

  smartlist_add_strdup(chunks, EX_RI_MINIMAL);
  smartlist_add_strdup(chunks, EX_RI_BAD_FINGERPRINT);
  smartlist_add_strdup(chunks, EX_RI_BAD_SIG2);
  smartlist_add_strdup(chunks, EX_RI_MAXIMAL);
  smartlist_add_strdup(chunks, EX_RI_BAD_PORTS);
  smartlist_add_strdup(chunks, EX_RI_BAD_TOKENS);

  /* not ADDing MINIMIAL */
  ADD(EX_RI_MAXIMAL);
  ADD(EX_RI_BAD_FINGERPRINT);
  ADD(EX_RI_BAD_SIG2);
  /* Not ADDing BAD_PORTS */
  ADD(EX_RI_BAD_TOKENS);

  list = smartlist_join_strings(chunks, "", 0, NULL);
  tt_int_op(1, OP_EQ,
            router_load_routers_from_string(list, NULL, SAVED_IN_JOURNAL,
                                            wanted, 1, NULL));

  /* The "maximal" router was added. */
  /* "minimal" was not. */
  tt_int_op(smartlist_len(router_get_routerlist()->routers),OP_EQ,1);
  routerinfo_t *r = smartlist_get(router_get_routerlist()->routers, 0);
  test_memeq_hex(r->cache_info.signed_descriptor_digest,
                 "581D8A368A0FA854ECDBFAB841D88B3F1B004038");
  tt_int_op(dls_minimal.n_download_failures, OP_EQ, 0);
  tt_int_op(dls_maximal.n_download_failures, OP_EQ, 0);

  /* "Bad fingerprint" and "Bad tokens" should have gotten marked
   * non-retriable. */
  tt_want_int_op(mock_router_get_dl_status_calls, OP_EQ, 2);
  tt_want_int_op(mock_router_get_dl_status_unrecognized, OP_EQ, 0);
  tt_int_op(dls_bad_fingerprint.n_download_failures, OP_EQ, 255);
  tt_int_op(dls_bad_tokens.n_download_failures, OP_EQ, 255);

  /* bad_sig2 and bad ports" are retriable -- one since only the signature
   * was bad, and one because we didn't ask for it. */
  tt_int_op(dls_bad_sig2.n_download_failures, OP_EQ, 0);
  tt_int_op(dls_bad_ports.n_download_failures, OP_EQ, 0);

  /* Wanted still contains "BAD_SIG2" */
  tt_int_op(smartlist_len(wanted), OP_EQ, 1);
  tt_str_op(smartlist_get(wanted, 0), OP_EQ,
            "E0A3753CEFD54128EAB239F294954121DB23D2EF");

#undef ADD

 done:
  tor_free(mem_op_hex_tmp);
  UNMOCK(router_get_dl_status_by_descriptor_digest);
  SMARTLIST_FOREACH(chunks, char *, cp, tor_free(cp));
  smartlist_free(chunks);
  SMARTLIST_FOREACH(wanted, char *, cp, tor_free(cp));
  smartlist_free(wanted);
  tor_free(list);
}

static int mock_get_by_ei_dd_calls = 0;
static int mock_get_by_ei_dd_unrecognized = 0;

static signed_descriptor_t sd_ei_minimal;
static signed_descriptor_t sd_ei_bad_nickname;
static signed_descriptor_t sd_ei_maximal;
static signed_descriptor_t sd_ei_bad_tokens;
static signed_descriptor_t sd_ei_bad_sig2;

static signed_descriptor_t *
mock_get_by_ei_desc_digest(const char *d)
{

  ++mock_get_by_ei_dd_calls;
  char hex[HEX_DIGEST_LEN+1];
  base16_encode(hex, sizeof(hex), d, DIGEST_LEN);

  if (!strcmp(hex, "11E0EDF526950739F7769810FCACAB8C882FAEEE")) {
    return &sd_ei_minimal;
  } else if (!strcmp(hex, "47803B02A0E70E9E8BDA226CB1D74DE354D67DFF")) {
    return &sd_ei_maximal;
  } else if (!strcmp(hex, "D5DF4AA62EE9FFC9543D41150C9864908E0390AF")) {
    return &sd_ei_bad_nickname;
  } else if (!strcmp(hex, "16D387D3A58F7DB3CF46638F8D0B90C45C7D769C")) {
    return &sd_ei_bad_sig2;
  } else if (!strcmp(hex, "9D90F8C42955BBC57D54FB05E54A3F083AF42E8B")) {
    return &sd_ei_bad_tokens;
  } else {
    ++mock_get_by_ei_dd_unrecognized;
    return NULL;
  }
}

static smartlist_t *mock_ei_insert_list = NULL;
static was_router_added_t
mock_ei_insert(routerlist_t *rl, extrainfo_t *ei, int warn_if_incompatible)
{
  (void) rl;
  (void) warn_if_incompatible;
  smartlist_add(mock_ei_insert_list, ei);
  return ROUTER_ADDED_SUCCESSFULLY;
}

static void
test_dir_load_extrainfo(void *arg)
{
  (void) arg;
  smartlist_t *chunks = smartlist_new();
  smartlist_t *wanted = smartlist_new();
  char buf[DIGEST_LEN];
  char *mem_op_hex_tmp = NULL;
  char *list = NULL;

#define ADD(str)                                                        \
  do {                                                                  \
    tt_int_op(0,OP_EQ,router_get_extrainfo_hash(str, strlen(str), buf));   \
    smartlist_add_strdup(wanted, hex_str(buf, DIGEST_LEN));        \
  } while (0)

  mock_ei_insert_list = smartlist_new();
  MOCK(router_get_by_extrainfo_digest, mock_get_by_ei_desc_digest);
  MOCK(extrainfo_insert, mock_ei_insert);

  smartlist_add_strdup(chunks, EX_EI_MINIMAL);
  smartlist_add_strdup(chunks, EX_EI_BAD_NICKNAME);
  smartlist_add_strdup(chunks, EX_EI_MAXIMAL);
  smartlist_add_strdup(chunks, EX_EI_BAD_PUBLISHED);
  smartlist_add_strdup(chunks, EX_EI_BAD_TOKENS);

  /* not ADDing MINIMIAL */
  ADD(EX_EI_MAXIMAL);
  ADD(EX_EI_BAD_NICKNAME);
  /* Not ADDing BAD_PUBLISHED */
  ADD(EX_EI_BAD_TOKENS);
  ADD(EX_EI_BAD_SIG2);

  list = smartlist_join_strings(chunks, "", 0, NULL);
  router_load_extrainfo_from_string(list, NULL, SAVED_IN_JOURNAL, wanted, 1);

  /* The "maximal" router was added. */
  /* "minimal" was also added, even though we didn't ask for it, since
   * that's what we do with extrainfos. */
  tt_int_op(smartlist_len(mock_ei_insert_list),OP_EQ,2);

  extrainfo_t *e = smartlist_get(mock_ei_insert_list, 0);
  test_memeq_hex(e->cache_info.signed_descriptor_digest,
                 "11E0EDF526950739F7769810FCACAB8C882FAEEE");

  e = smartlist_get(mock_ei_insert_list, 1);
  test_memeq_hex(e->cache_info.signed_descriptor_digest,
                 "47803B02A0E70E9E8BDA226CB1D74DE354D67DFF");
  tt_int_op(dls_minimal.n_download_failures, OP_EQ, 0);
  tt_int_op(dls_maximal.n_download_failures, OP_EQ, 0);

  /* "Bad nickname" and "Bad tokens" should have gotten marked
   * non-retriable. */
  tt_want_int_op(mock_get_by_ei_dd_calls, OP_EQ, 2);
  tt_want_int_op(mock_get_by_ei_dd_unrecognized, OP_EQ, 0);
  tt_int_op(sd_ei_bad_nickname.ei_dl_status.n_download_failures, OP_EQ, 255);
  tt_int_op(sd_ei_bad_tokens.ei_dl_status.n_download_failures, OP_EQ, 255);

  /* bad_ports is retriable -- because we didn't ask for it. */
  tt_int_op(dls_bad_ports.n_download_failures, OP_EQ, 0);

  /* Wanted still contains "BAD_SIG2" */
  tt_int_op(smartlist_len(wanted), OP_EQ, 1);
  tt_str_op(smartlist_get(wanted, 0), OP_EQ,
            "16D387D3A58F7DB3CF46638F8D0B90C45C7D769C");

#undef ADD

 done:
  tor_free(mem_op_hex_tmp);
  UNMOCK(router_get_by_extrainfo_digest);
  SMARTLIST_FOREACH(chunks, char *, cp, tor_free(cp));
  smartlist_free(chunks);
  SMARTLIST_FOREACH(wanted, char *, cp, tor_free(cp));
  smartlist_free(wanted);
  tor_free(list);
}

static void
test_dir_versions(void *arg)
{
  tor_version_t ver1;

  /* Try out version parsing functionality */
  (void)arg;
  tt_int_op(0,OP_EQ, tor_version_parse("0.3.4pre2-cvs", &ver1));
  tt_int_op(0,OP_EQ, ver1.major);
  tt_int_op(3,OP_EQ, ver1.minor);
  tt_int_op(4,OP_EQ, ver1.micro);
  tt_int_op(VER_PRE,OP_EQ, ver1.status);
  tt_int_op(2,OP_EQ, ver1.patchlevel);
  tt_int_op(0,OP_EQ, tor_version_parse("0.3.4rc1", &ver1));
  tt_int_op(0,OP_EQ, ver1.major);
  tt_int_op(3,OP_EQ, ver1.minor);
  tt_int_op(4,OP_EQ, ver1.micro);
  tt_int_op(VER_RC,OP_EQ, ver1.status);
  tt_int_op(1,OP_EQ, ver1.patchlevel);
  tt_int_op(0,OP_EQ, tor_version_parse("1.3.4", &ver1));
  tt_int_op(1,OP_EQ, ver1.major);
  tt_int_op(3,OP_EQ, ver1.minor);
  tt_int_op(4,OP_EQ, ver1.micro);
  tt_int_op(VER_RELEASE,OP_EQ, ver1.status);
  tt_int_op(0,OP_EQ, ver1.patchlevel);
  tt_int_op(0,OP_EQ, tor_version_parse("1.3.4.999", &ver1));
  tt_int_op(1,OP_EQ, ver1.major);
  tt_int_op(3,OP_EQ, ver1.minor);
  tt_int_op(4,OP_EQ, ver1.micro);
  tt_int_op(VER_RELEASE,OP_EQ, ver1.status);
  tt_int_op(999,OP_EQ, ver1.patchlevel);
  tt_int_op(0,OP_EQ, tor_version_parse("0.1.2.4-alpha", &ver1));
  tt_int_op(0,OP_EQ, ver1.major);
  tt_int_op(1,OP_EQ, ver1.minor);
  tt_int_op(2,OP_EQ, ver1.micro);
  tt_int_op(4,OP_EQ, ver1.patchlevel);
  tt_int_op(VER_RELEASE,OP_EQ, ver1.status);
  tt_str_op("alpha",OP_EQ, ver1.status_tag);
  tt_int_op(0,OP_EQ, tor_version_parse("0.1.2.4", &ver1));
  tt_int_op(0,OP_EQ, ver1.major);
  tt_int_op(1,OP_EQ, ver1.minor);
  tt_int_op(2,OP_EQ, ver1.micro);
  tt_int_op(4,OP_EQ, ver1.patchlevel);
  tt_int_op(VER_RELEASE,OP_EQ, ver1.status);
  tt_str_op("",OP_EQ, ver1.status_tag);

  tt_int_op(0, OP_EQ, tor_version_parse("10.1", &ver1));
  tt_int_op(10, OP_EQ, ver1.major);
  tt_int_op(1, OP_EQ, ver1.minor);
  tt_int_op(0, OP_EQ, ver1.micro);
  tt_int_op(0, OP_EQ, ver1.patchlevel);
  tt_int_op(VER_RELEASE, OP_EQ, ver1.status);
  tt_str_op("", OP_EQ, ver1.status_tag);
  tt_int_op(0, OP_EQ, tor_version_parse("5.99.999", &ver1));
  tt_int_op(5, OP_EQ, ver1.major);
  tt_int_op(99, OP_EQ, ver1.minor);
  tt_int_op(999, OP_EQ, ver1.micro);
  tt_int_op(0, OP_EQ, ver1.patchlevel);
  tt_int_op(VER_RELEASE, OP_EQ, ver1.status);
  tt_str_op("", OP_EQ, ver1.status_tag);
  tt_int_op(0, OP_EQ, tor_version_parse("10.1-alpha", &ver1));
  tt_int_op(10, OP_EQ, ver1.major);
  tt_int_op(1, OP_EQ, ver1.minor);
  tt_int_op(0, OP_EQ, ver1.micro);
  tt_int_op(0, OP_EQ, ver1.patchlevel);
  tt_int_op(VER_RELEASE, OP_EQ, ver1.status);
  tt_str_op("alpha", OP_EQ, ver1.status_tag);
  tt_int_op(0, OP_EQ, tor_version_parse("2.1.700-alpha", &ver1));
  tt_int_op(2, OP_EQ, ver1.major);
  tt_int_op(1, OP_EQ, ver1.minor);
  tt_int_op(700, OP_EQ, ver1.micro);
  tt_int_op(0, OP_EQ, ver1.patchlevel);
  tt_int_op(VER_RELEASE, OP_EQ, ver1.status);
  tt_str_op("alpha", OP_EQ, ver1.status_tag);
  tt_int_op(0, OP_EQ, tor_version_parse("1.6.8-alpha-dev", &ver1));
  tt_int_op(1, OP_EQ, ver1.major);
  tt_int_op(6, OP_EQ, ver1.minor);
  tt_int_op(8, OP_EQ, ver1.micro);
  tt_int_op(0, OP_EQ, ver1.patchlevel);
  tt_int_op(VER_RELEASE, OP_EQ, ver1.status);
  tt_str_op("alpha-dev", OP_EQ, ver1.status_tag);

#define tt_versionstatus_op(vs1, op, vs2)                               \
  tt_assert_test_type(vs1,vs2,#vs1" "#op" "#vs2,version_status_t,       \
                      (val1_ op val2_),"%d",TT_EXIT_TEST_FUNCTION)
#define test_v_i_o(val, ver, lst)                                       \
  tt_versionstatus_op(val, OP_EQ, tor_version_is_obsolete(ver, lst))

  /* make sure tor_version_is_obsolete() works */
  test_v_i_o(VS_OLD, "0.0.1", "Tor 0.0.2");
  test_v_i_o(VS_OLD, "0.0.1", "0.0.2, Tor 0.0.3");
  test_v_i_o(VS_OLD, "0.0.1", "0.0.2,Tor 0.0.3");
  test_v_i_o(VS_OLD, "0.0.1","0.0.3,BetterTor 0.0.1");
  test_v_i_o(VS_RECOMMENDED, "0.0.2", "Tor 0.0.2,Tor 0.0.3");
  test_v_i_o(VS_NEW_IN_SERIES, "0.0.2", "Tor 0.0.2pre1,Tor 0.0.3");
  test_v_i_o(VS_OLD, "0.0.2", "Tor 0.0.2.1,Tor 0.0.3");
  test_v_i_o(VS_NEW, "0.1.0", "Tor 0.0.2,Tor 0.0.3");
  test_v_i_o(VS_RECOMMENDED, "0.0.7rc2", "0.0.7,Tor 0.0.7rc2,Tor 0.0.8");
  test_v_i_o(VS_OLD, "0.0.5.0", "0.0.5.1-cvs");
  test_v_i_o(VS_NEW_IN_SERIES, "0.0.5.1-cvs", "0.0.5, 0.0.6");
  /* Not on list, but newer than any in same series. */
  test_v_i_o(VS_NEW_IN_SERIES, "0.1.0.3",
             "Tor 0.1.0.2,Tor 0.0.9.5,Tor 0.1.1.0");
  /* Series newer than any on list. */
  test_v_i_o(VS_NEW, "0.1.2.3", "Tor 0.1.0.2,Tor 0.0.9.5,Tor 0.1.1.0");
  /* Series older than any on list. */
  test_v_i_o(VS_OLD, "0.0.1.3", "Tor 0.1.0.2,Tor 0.0.9.5,Tor 0.1.1.0");
  /* Not on list, not newer than any on same series. */
  test_v_i_o(VS_UNRECOMMENDED, "0.1.0.1",
             "Tor 0.1.0.2,Tor 0.0.9.5,Tor 0.1.1.0");
  /* On list, not newer than any on same series. */
  test_v_i_o(VS_UNRECOMMENDED,
             "0.1.0.1", "Tor 0.1.0.2,Tor 0.0.9.5,Tor 0.1.1.0");
  tt_int_op(0,OP_EQ, tor_version_as_new_as("Tor 0.0.5", "0.0.9pre1-cvs"));
  tt_int_op(1,OP_EQ, tor_version_as_new_as(
          "Tor 0.0.8 on Darwin 64-121-192-100.c3-0."
          "sfpo-ubr1.sfrn-sfpo.ca.cable.rcn.com Power Macintosh",
          "0.0.8rc2"));
  tt_int_op(0,OP_EQ, tor_version_as_new_as(
          "Tor 0.0.8 on Darwin 64-121-192-100.c3-0."
          "sfpo-ubr1.sfrn-sfpo.ca.cable.rcn.com Power Macintosh", "0.0.8.2"));

  /* Now try svn revisions. */
  tt_int_op(1,OP_EQ, tor_version_as_new_as("Tor 0.2.1.0-dev (r100)",
                                   "Tor 0.2.1.0-dev (r99)"));
  tt_int_op(1,OP_EQ, tor_version_as_new_as(
                                   "Tor 0.2.1.0-dev (r100) on Banana Jr",
                                   "Tor 0.2.1.0-dev (r99) on Hal 9000"));
  tt_int_op(1,OP_EQ, tor_version_as_new_as("Tor 0.2.1.0-dev (r100)",
                                   "Tor 0.2.1.0-dev on Colossus"));
  tt_int_op(0,OP_EQ, tor_version_as_new_as("Tor 0.2.1.0-dev (r99)",
                                   "Tor 0.2.1.0-dev (r100)"));
  tt_int_op(0,OP_EQ, tor_version_as_new_as("Tor 0.2.1.0-dev (r99) on MCP",
                                   "Tor 0.2.1.0-dev (r100) on AM"));
  tt_int_op(0,OP_EQ, tor_version_as_new_as("Tor 0.2.1.0-dev",
                                   "Tor 0.2.1.0-dev (r99)"));
  tt_int_op(1,OP_EQ, tor_version_as_new_as("Tor 0.2.1.1",
                                   "Tor 0.2.1.0-dev (r99)"));

  /* Now try git revisions */
  tt_int_op(0,OP_EQ, tor_version_parse("0.5.6.7 (git-ff00ff)", &ver1));
  tt_int_op(0,OP_EQ, ver1.major);
  tt_int_op(5,OP_EQ, ver1.minor);
  tt_int_op(6,OP_EQ, ver1.micro);
  tt_int_op(7,OP_EQ, ver1.patchlevel);
  tt_int_op(3,OP_EQ, ver1.git_tag_len);
  tt_mem_op(ver1.git_tag,OP_EQ, "\xff\x00\xff", 3);
  tt_int_op(-1,OP_EQ, tor_version_parse("0.5.6.7 (git-ff00xx)", &ver1));
  tt_int_op(-1,OP_EQ, tor_version_parse("0.5.6.7 (git-ff00fff)", &ver1));
  tt_int_op(0,OP_EQ, tor_version_parse("0.5.6.7 (git ff00fff)", &ver1));
 done:
  ;
}

/** Run unit tests for directory fp_pair functions. */
static void
test_dir_fp_pairs(void *arg)
{
  smartlist_t *sl = smartlist_new();
  fp_pair_t *pair;

  (void)arg;
  dir_split_resource_into_fingerprint_pairs(
       /* Two pairs, out of order, with one duplicate. */
       "73656372657420646174612E0000000000FFFFFF-"
       "557365204145532d32353620696e73746561642e+"
       "73656372657420646174612E0000000000FFFFFF-"
       "557365204145532d32353620696e73746561642e+"
       "48657861646563696d616c2069736e277420736f-"
       "676f6f6420666f7220686964696e6720796f7572.z", sl);

  tt_int_op(smartlist_len(sl),OP_EQ, 2);
  pair = smartlist_get(sl, 0);
  tt_mem_op(pair->first,OP_EQ,  "Hexadecimal isn't so", DIGEST_LEN);
  tt_mem_op(pair->second,OP_EQ, "good for hiding your", DIGEST_LEN);
  pair = smartlist_get(sl, 1);
  tt_mem_op(pair->first,OP_EQ,  "secret data.\0\0\0\0\0\xff\xff\xff",
            DIGEST_LEN);
  tt_mem_op(pair->second,OP_EQ, "Use AES-256 instead.", DIGEST_LEN);

 done:
  SMARTLIST_FOREACH(sl, fp_pair_t *, pair_to_free, tor_free(pair_to_free));
  smartlist_free(sl);
}

static void
test_dir_split_fps(void *testdata)
{
  smartlist_t *sl = smartlist_new();
  char *mem_op_hex_tmp = NULL;
  (void)testdata;

  /* Some example hex fingerprints and their base64 equivalents */
#define HEX1 "Fe0daff89127389bc67558691231234551193EEE"
#define HEX2 "Deadbeef99999991111119999911111111f00ba4"
#define HEX3 "b33ff00db33ff00db33ff00db33ff00db33ff00d"
#define HEX256_1 \
    "f3f3f3f3fbbbbf3f3f3f3fbbbf3f3f3f3fbbbbf3f3f3f3fbbbf3f3f3f3fbbbbf"
#define HEX256_2 \
    "cccccccccccccccccccccccccccccccccccccccccccccccccccccccccccccCCc"
#define HEX256_3 \
    "0123456789ABCdef0123456789ABCdef0123456789ABCdef0123456789ABCdef"
#define B64_1 "/g2v+JEnOJvGdVhpEjEjRVEZPu4"
#define B64_2 "3q2+75mZmZERERmZmRERERHwC6Q"
#define B64_256_1 "8/Pz8/u7vz8/Pz+7vz8/Pz+7u/Pz8/P7u/Pz8/P7u78"
#define B64_256_2 "zMzMzMzMzMzMzMzMzMzMzMzMzMzMzMzMzMzMzMzMzMw"

  /* no flags set */
  dir_split_resource_into_fingerprints("A+C+B", sl, NULL, 0);
  tt_int_op(smartlist_len(sl), OP_EQ, 3);
  tt_str_op(smartlist_get(sl, 0), OP_EQ, "A");
  tt_str_op(smartlist_get(sl, 1), OP_EQ, "C");
  tt_str_op(smartlist_get(sl, 2), OP_EQ, "B");
  SMARTLIST_FOREACH(sl, char *, cp, tor_free(cp));
  smartlist_clear(sl);

  /* uniq strings. */
  dir_split_resource_into_fingerprints("A+C+B+A+B+B", sl, NULL, DSR_SORT_UNIQ);
  tt_int_op(smartlist_len(sl), OP_EQ, 3);
  tt_str_op(smartlist_get(sl, 0), OP_EQ, "A");
  tt_str_op(smartlist_get(sl, 1), OP_EQ, "B");
  tt_str_op(smartlist_get(sl, 2), OP_EQ, "C");
  SMARTLIST_FOREACH(sl, char *, cp, tor_free(cp));
  smartlist_clear(sl);

  /* Decode hex. */
  dir_split_resource_into_fingerprints(HEX1"+"HEX2, sl, NULL, DSR_HEX);
  tt_int_op(smartlist_len(sl), OP_EQ, 2);
  test_mem_op_hex(smartlist_get(sl, 0), OP_EQ, HEX1);
  test_mem_op_hex(smartlist_get(sl, 1), OP_EQ, HEX2);
  SMARTLIST_FOREACH(sl, char *, cp, tor_free(cp));
  smartlist_clear(sl);

  /* decode hex and drop weirdness. */
  dir_split_resource_into_fingerprints(HEX1"+bogus+"HEX2"+"HEX256_1,
                                       sl, NULL, DSR_HEX);
  tt_int_op(smartlist_len(sl), OP_EQ, 2);
  test_mem_op_hex(smartlist_get(sl, 0), OP_EQ, HEX1);
  test_mem_op_hex(smartlist_get(sl, 1), OP_EQ, HEX2);
  SMARTLIST_FOREACH(sl, char *, cp, tor_free(cp));
  smartlist_clear(sl);

  /* Decode long hex */
  dir_split_resource_into_fingerprints(HEX256_1"+"HEX256_2"+"HEX2"+"HEX256_3,
                                       sl, NULL, DSR_HEX|DSR_DIGEST256);
  tt_int_op(smartlist_len(sl), OP_EQ, 3);
  test_mem_op_hex(smartlist_get(sl, 0), OP_EQ, HEX256_1);
  test_mem_op_hex(smartlist_get(sl, 1), OP_EQ, HEX256_2);
  test_mem_op_hex(smartlist_get(sl, 2), OP_EQ, HEX256_3);
  SMARTLIST_FOREACH(sl, char *, cp, tor_free(cp));
  smartlist_clear(sl);

  /* Decode hex and sort. */
  dir_split_resource_into_fingerprints(HEX1"+"HEX2"+"HEX3"+"HEX2,
                                       sl, NULL, DSR_HEX|DSR_SORT_UNIQ);
  tt_int_op(smartlist_len(sl), OP_EQ, 3);
  test_mem_op_hex(smartlist_get(sl, 0), OP_EQ, HEX3);
  test_mem_op_hex(smartlist_get(sl, 1), OP_EQ, HEX2);
  test_mem_op_hex(smartlist_get(sl, 2), OP_EQ, HEX1);
  SMARTLIST_FOREACH(sl, char *, cp, tor_free(cp));
  smartlist_clear(sl);

  /* Decode long hex and sort */
  dir_split_resource_into_fingerprints(HEX256_1"+"HEX256_2"+"HEX256_3
                                       "+"HEX256_1,
                                       sl, NULL,
                                       DSR_HEX|DSR_DIGEST256|DSR_SORT_UNIQ);
  tt_int_op(smartlist_len(sl), OP_EQ, 3);
  test_mem_op_hex(smartlist_get(sl, 0), OP_EQ, HEX256_3);
  test_mem_op_hex(smartlist_get(sl, 1), OP_EQ, HEX256_2);
  test_mem_op_hex(smartlist_get(sl, 2), OP_EQ, HEX256_1);
  SMARTLIST_FOREACH(sl, char *, cp, tor_free(cp));
  smartlist_clear(sl);

  /* Decode base64 */
  dir_split_resource_into_fingerprints(B64_1"-"B64_2, sl, NULL, DSR_BASE64);
  tt_int_op(smartlist_len(sl), OP_EQ, 2);
  test_mem_op_hex(smartlist_get(sl, 0), OP_EQ, HEX1);
  test_mem_op_hex(smartlist_get(sl, 1), OP_EQ, HEX2);
  SMARTLIST_FOREACH(sl, char *, cp, tor_free(cp));
  smartlist_clear(sl);

  /* Decode long base64 */
  dir_split_resource_into_fingerprints(B64_256_1"-"B64_256_2,
                                       sl, NULL, DSR_BASE64|DSR_DIGEST256);
  tt_int_op(smartlist_len(sl), OP_EQ, 2);
  test_mem_op_hex(smartlist_get(sl, 0), OP_EQ, HEX256_1);
  test_mem_op_hex(smartlist_get(sl, 1), OP_EQ, HEX256_2);
  SMARTLIST_FOREACH(sl, char *, cp, tor_free(cp));
  smartlist_clear(sl);

  dir_split_resource_into_fingerprints(B64_256_1,
                                       sl, NULL, DSR_BASE64|DSR_DIGEST256);
  tt_int_op(smartlist_len(sl), OP_EQ, 1);
  test_mem_op_hex(smartlist_get(sl, 0), OP_EQ, HEX256_1);
  SMARTLIST_FOREACH(sl, char *, cp, tor_free(cp));
  smartlist_clear(sl);

 done:
  SMARTLIST_FOREACH(sl, char *, cp, tor_free(cp));
  smartlist_free(sl);
  tor_free(mem_op_hex_tmp);
}

static void
test_dir_measured_bw_kb(void *arg)
{
  measured_bw_line_t mbwl;
  int i;
  const char *lines_pass[] = {
    "node_id=$557365204145532d32353620696e73746561642e bw=1024\n",
    "node_id=$557365204145532d32353620696e73746561642e\t  bw=1024 \n",
    " node_id=$557365204145532d32353620696e73746561642e  bw=1024\n",
    "\tnoise\tnode_id=$557365204145532d32353620696e73746561642e  "
                "bw=1024 junk=007\n",
    "misc=junk node_id=$557365204145532d32353620696e73746561642e  "
                "bw=1024 junk=007\n",
    "end"
  };
  const char *lines_fail[] = {
    /* Test possible python stupidity on input */
    "node_id=None bw=1024\n",
    "node_id=$None bw=1024\n",
    "node_id=$557365204145532d32353620696e73746561642e bw=None\n",
    "node_id=$557365204145532d32353620696e73746561642e bw=1024.0\n",
    "node_id=$557365204145532d32353620696e73746561642e bw=.1024\n",
    "node_id=$557365204145532d32353620696e73746561642e bw=1.024\n",
    "node_id=$557365204145532d32353620696e73746561642e bw=1024 bw=0\n",
    "node_id=$557365204145532d32353620696e73746561642e bw=1024 bw=None\n",
    "node_id=$557365204145532d32353620696e73746561642e bw=-1024\n",
    /* Test incomplete writes due to race conditions, partial copies, etc */
    "node_i",
    "node_i\n",
    "node_id=",
    "node_id=\n",
    "node_id=$557365204145532d32353620696e73746561642e bw=",
    "node_id=$557365204145532d32353620696e73746561642e bw=1024",
    "node_id=$557365204145532d32353620696e73746561642e bw=\n",
    "node_id=$557365204145532d32353620696e7374",
    "node_id=$557365204145532d32353620696e7374\n",
    "",
    "\n",
    " \n ",
    " \n\n",
    /* Test assorted noise */
    " node_id= ",
    "node_id==$557365204145532d32353620696e73746561642e bw==1024\n",
    "node_id=$55736520414552d32353620696e73746561642e bw=1024\n",
    "node_id=557365204145532d32353620696e73746561642e bw=1024\n",
    "node_id= $557365204145532d32353620696e73746561642e bw=0.23\n",
    "end"
  };

  (void)arg;
  for (i = 0; strcmp(lines_fail[i], "end"); i++) {
    //fprintf(stderr, "Testing: %s\n", lines_fail[i]);
    tt_assert(measured_bw_line_parse(&mbwl, lines_fail[i]) == -1);
  }

  for (i = 0; strcmp(lines_pass[i], "end"); i++) {
    //fprintf(stderr, "Testing: %s %d\n", lines_pass[i], TOR_ISSPACE('\n'));
    tt_assert(measured_bw_line_parse(&mbwl, lines_pass[i]) == 0);
    tt_assert(mbwl.bw_kb == 1024);
    tt_assert(strcmp(mbwl.node_hex,
                "557365204145532d32353620696e73746561642e") == 0);
  }

 done:
  return;
}

#define MBWC_INIT_TIME 1000

/** Do the measured bandwidth cache unit test */
static void
test_dir_measured_bw_kb_cache(void *arg)
{
  /* Initial fake time_t for testing */
  time_t curr = MBWC_INIT_TIME;
  /* Some measured_bw_line_ts */
  measured_bw_line_t mbwl[3];
  /* For receiving output on cache queries */
  long bw;
  time_t as_of;

  /* First, clear the cache and assert that it's empty */
  (void)arg;
  dirserv_clear_measured_bw_cache();
  tt_int_op(dirserv_get_measured_bw_cache_size(),OP_EQ, 0);
  /*
   * Set up test mbwls; none of the dirserv_cache_*() functions care about
   * the node_hex field.
   */
  memset(mbwl[0].node_id, 0x01, DIGEST_LEN);
  mbwl[0].bw_kb = 20;
  memset(mbwl[1].node_id, 0x02, DIGEST_LEN);
  mbwl[1].bw_kb = 40;
  memset(mbwl[2].node_id, 0x03, DIGEST_LEN);
  mbwl[2].bw_kb = 80;
  /* Try caching something */
  dirserv_cache_measured_bw(&(mbwl[0]), curr);
  tt_int_op(dirserv_get_measured_bw_cache_size(),OP_EQ, 1);
  /* Okay, let's see if we can retrieve it */
  tt_assert(dirserv_query_measured_bw_cache_kb(mbwl[0].node_id,&bw, &as_of));
  tt_int_op(bw,OP_EQ, 20);
  tt_int_op(as_of,OP_EQ, MBWC_INIT_TIME);
  /* Try retrieving it without some outputs */
  tt_assert(dirserv_query_measured_bw_cache_kb(mbwl[0].node_id,NULL, NULL));
  tt_assert(dirserv_query_measured_bw_cache_kb(mbwl[0].node_id,&bw, NULL));
  tt_int_op(bw,OP_EQ, 20);
  tt_assert(dirserv_query_measured_bw_cache_kb(mbwl[0].node_id,NULL,&as_of));
  tt_int_op(as_of,OP_EQ, MBWC_INIT_TIME);
  /* Now expire it */
  curr += MAX_MEASUREMENT_AGE + 1;
  dirserv_expire_measured_bw_cache(curr);
  /* Check that the cache is empty */
  tt_int_op(dirserv_get_measured_bw_cache_size(),OP_EQ, 0);
  /* Check that we can't retrieve it */
  tt_assert(!dirserv_query_measured_bw_cache_kb(mbwl[0].node_id, NULL,NULL));
  /* Try caching a few things now */
  dirserv_cache_measured_bw(&(mbwl[0]), curr);
  tt_int_op(dirserv_get_measured_bw_cache_size(),OP_EQ, 1);
  curr += MAX_MEASUREMENT_AGE / 4;
  dirserv_cache_measured_bw(&(mbwl[1]), curr);
  tt_int_op(dirserv_get_measured_bw_cache_size(),OP_EQ, 2);
  curr += MAX_MEASUREMENT_AGE / 4;
  dirserv_cache_measured_bw(&(mbwl[2]), curr);
  tt_int_op(dirserv_get_measured_bw_cache_size(),OP_EQ, 3);
  curr += MAX_MEASUREMENT_AGE / 4 + 1;
  /* Do an expire that's too soon to get any of them */
  dirserv_expire_measured_bw_cache(curr);
  tt_int_op(dirserv_get_measured_bw_cache_size(),OP_EQ, 3);
  /* Push the oldest one off the cliff */
  curr += MAX_MEASUREMENT_AGE / 4;
  dirserv_expire_measured_bw_cache(curr);
  tt_int_op(dirserv_get_measured_bw_cache_size(),OP_EQ, 2);
  /* And another... */
  curr += MAX_MEASUREMENT_AGE / 4;
  dirserv_expire_measured_bw_cache(curr);
  tt_int_op(dirserv_get_measured_bw_cache_size(),OP_EQ, 1);
  /* This should empty it out again */
  curr += MAX_MEASUREMENT_AGE / 4;
  dirserv_expire_measured_bw_cache(curr);
  tt_int_op(dirserv_get_measured_bw_cache_size(),OP_EQ, 0);

 done:
  return;
}

static char *
my_dirvote_compute_params(smartlist_t *votes, int method,
                          int total_authorities)
{
  smartlist_t *s = dirvote_compute_params(votes, method, total_authorities);
  tor_assert(s);
  char *res = smartlist_join_strings(s, " ", 0, NULL);
  SMARTLIST_FOREACH(s, char *, cp, tor_free(cp));
  smartlist_free(s);
  return res;
}

#define dirvote_compute_params my_dirvote_compute_params

static void
test_dir_param_voting(void *arg)
{
  networkstatus_t vote1, vote2, vote3, vote4;
  smartlist_t *votes = smartlist_new();
  char *res = NULL;

  /* dirvote_compute_params only looks at the net_params field of the votes,
     so that's all we need to set.
   */
  (void)arg;
  memset(&vote1, 0, sizeof(vote1));
  memset(&vote2, 0, sizeof(vote2));
  memset(&vote3, 0, sizeof(vote3));
  memset(&vote4, 0, sizeof(vote4));
  vote1.net_params = smartlist_new();
  vote2.net_params = smartlist_new();
  vote3.net_params = smartlist_new();
  vote4.net_params = smartlist_new();
  smartlist_split_string(vote1.net_params,
                         "ab=90 abcd=20 cw=50 x-yz=-99", NULL, 0, 0);
  smartlist_split_string(vote2.net_params,
                         "ab=27 cw=5 x-yz=88", NULL, 0, 0);
  smartlist_split_string(vote3.net_params,
                         "abcd=20 c=60 cw=500 x-yz=-9 zzzzz=101", NULL, 0, 0);
  smartlist_split_string(vote4.net_params,
                         "ab=900 abcd=200 c=1 cw=51 x-yz=100", NULL, 0, 0);
  tt_int_op(100,OP_EQ, networkstatus_get_param(&vote4, "x-yz", 50, 0, 300));
  tt_int_op(222,OP_EQ, networkstatus_get_param(&vote4, "foobar", 222, 0, 300));
  tt_int_op(80,OP_EQ, networkstatus_get_param(&vote4, "ab", 12, 0, 80));
  tt_int_op(-8,OP_EQ, networkstatus_get_param(&vote4, "ab", -12, -100, -8));
  tt_int_op(0,OP_EQ, networkstatus_get_param(&vote4, "foobar", 0, -100, 8));

  smartlist_add(votes, &vote1);

  /* Do the first tests without adding all the other votes, for
   * networks without many dirauths. */

  res = dirvote_compute_params(votes, 12, 2);
  tt_str_op(res,OP_EQ, "");
  tor_free(res);

  res = dirvote_compute_params(votes, 12, 1);
  tt_str_op(res,OP_EQ, "ab=90 abcd=20 cw=50 x-yz=-99");
  tor_free(res);

  smartlist_add(votes, &vote2);

  res = dirvote_compute_params(votes, 12, 2);
  tt_str_op(res,OP_EQ, "ab=27 cw=5 x-yz=-99");
  tor_free(res);

  res = dirvote_compute_params(votes, 12, 3);
  tt_str_op(res,OP_EQ, "ab=27 cw=5 x-yz=-99");
  tor_free(res);

  res = dirvote_compute_params(votes, 12, 6);
  tt_str_op(res,OP_EQ, "");
  tor_free(res);

  smartlist_add(votes, &vote3);

  res = dirvote_compute_params(votes, 12, 3);
  tt_str_op(res,OP_EQ, "ab=27 abcd=20 cw=50 x-yz=-9");
  tor_free(res);

  res = dirvote_compute_params(votes, 12, 5);
  tt_str_op(res,OP_EQ, "cw=50 x-yz=-9");
  tor_free(res);

  res = dirvote_compute_params(votes, 12, 9);
  tt_str_op(res,OP_EQ, "cw=50 x-yz=-9");
  tor_free(res);

  smartlist_add(votes, &vote4);

  res = dirvote_compute_params(votes, 12, 4);
  tt_str_op(res,OP_EQ, "ab=90 abcd=20 cw=50 x-yz=-9");
  tor_free(res);

  res = dirvote_compute_params(votes, 12, 5);
  tt_str_op(res,OP_EQ, "ab=90 abcd=20 cw=50 x-yz=-9");
  tor_free(res);

  /* Test that the special-cased "at least three dirauths voted for
   * this param" logic works as expected. */
  res = dirvote_compute_params(votes, 12, 6);
  tt_str_op(res,OP_EQ, "ab=90 abcd=20 cw=50 x-yz=-9");
  tor_free(res);

  res = dirvote_compute_params(votes, 12, 10);
  tt_str_op(res,OP_EQ, "ab=90 abcd=20 cw=50 x-yz=-9");
  tor_free(res);

 done:
  tor_free(res);
  SMARTLIST_FOREACH(vote1.net_params, char *, cp, tor_free(cp));
  SMARTLIST_FOREACH(vote2.net_params, char *, cp, tor_free(cp));
  SMARTLIST_FOREACH(vote3.net_params, char *, cp, tor_free(cp));
  SMARTLIST_FOREACH(vote4.net_params, char *, cp, tor_free(cp));
  smartlist_free(vote1.net_params);
  smartlist_free(vote2.net_params);
  smartlist_free(vote3.net_params);
  smartlist_free(vote4.net_params);
  smartlist_free(votes);

  return;
}

static void
test_dir_param_voting_lookup(void *arg)
{
  (void)arg;
  smartlist_t *lst = smartlist_new();

  smartlist_split_string(lst,
                         "moomin=9 moomin=10 moomintroll=5 fred "
                         "jack= electricity=sdk opa=6z abc=9 abcd=99",
                         NULL, 0, 0);

  tt_int_op(1000,
            OP_EQ, dirvote_get_intermediate_param_value(lst, "ab", 1000));
  tt_int_op(9, OP_EQ, dirvote_get_intermediate_param_value(lst, "abc", 1000));
  tt_int_op(99, OP_EQ,
            dirvote_get_intermediate_param_value(lst, "abcd", 1000));

  /* moomin appears twice. That's a bug. */
  tor_capture_bugs_(1);
  tt_int_op(-100, OP_EQ,
            dirvote_get_intermediate_param_value(lst, "moomin", -100));
  tt_int_op(smartlist_len(tor_get_captured_bug_log_()), OP_EQ, 1);
  tt_str_op(smartlist_get(tor_get_captured_bug_log_(), 0), OP_EQ,
            "!(n_found > 1)");
  tor_end_capture_bugs_();
  /* There is no 'fred=', so that is treated as not existing. */
  tt_int_op(-100, OP_EQ,
            dirvote_get_intermediate_param_value(lst, "fred", -100));
  /* jack is truncated */
  tor_capture_bugs_(1);
  tt_int_op(-100, OP_EQ,
            dirvote_get_intermediate_param_value(lst, "jack", -100));
  tt_int_op(smartlist_len(tor_get_captured_bug_log_()), OP_EQ, 1);
  tt_str_op(smartlist_get(tor_get_captured_bug_log_(), 0), OP_EQ,
            "!(! ok)");
  tor_end_capture_bugs_();
  /* electricity and opa aren't integers. */
  tor_capture_bugs_(1);
  tt_int_op(-100, OP_EQ,
            dirvote_get_intermediate_param_value(lst, "electricity", -100));
  tt_int_op(smartlist_len(tor_get_captured_bug_log_()), OP_EQ, 1);
  tt_str_op(smartlist_get(tor_get_captured_bug_log_(), 0), OP_EQ,
            "!(! ok)");
  tor_end_capture_bugs_();

  tor_capture_bugs_(1);
  tt_int_op(-100, OP_EQ,
            dirvote_get_intermediate_param_value(lst, "opa", -100));
  tt_int_op(smartlist_len(tor_get_captured_bug_log_()), OP_EQ, 1);
  tt_str_op(smartlist_get(tor_get_captured_bug_log_(), 0), OP_EQ,
            "!(! ok)");
  tor_end_capture_bugs_();

 done:
  SMARTLIST_FOREACH(lst, char *, cp, tor_free(cp));
  smartlist_free(lst);
  tor_end_capture_bugs_();
}

#undef dirvote_compute_params

/** Helper: Test that two networkstatus_voter_info_t do in fact represent the
 * same voting authority, and that they do in fact have all the same
 * information. */
static void
test_same_voter(networkstatus_voter_info_t *v1,
                networkstatus_voter_info_t *v2)
{
  tt_str_op(v1->nickname,OP_EQ, v2->nickname);
  tt_mem_op(v1->identity_digest,OP_EQ, v2->identity_digest, DIGEST_LEN);
  tt_str_op(v1->address,OP_EQ, v2->address);
  tt_int_op(v1->addr,OP_EQ, v2->addr);
  tt_int_op(v1->dir_port,OP_EQ, v2->dir_port);
  tt_int_op(v1->or_port,OP_EQ, v2->or_port);
  tt_str_op(v1->contact,OP_EQ, v2->contact);
  tt_mem_op(v1->vote_digest,OP_EQ, v2->vote_digest, DIGEST_LEN);
 done:
  ;
}

/** Helper: get a detached signatures document for one or two
 * consensuses. */
static char *
get_detached_sigs(networkstatus_t *ns, networkstatus_t *ns2)
{
  char *r;
  smartlist_t *sl;
  tor_assert(ns && ns->flavor == FLAV_NS);
  sl = smartlist_new();
  smartlist_add(sl,ns);
  if (ns2)
    smartlist_add(sl,ns2);
  r = networkstatus_get_detached_signatures(sl);
  smartlist_free(sl);
  return r;
}

/** Apply tweaks to the vote list for each voter */
static int
vote_tweaks_for_v3ns(networkstatus_t *v, int voter, time_t now)
{
  vote_routerstatus_t *vrs;
  const char *msg = NULL;

  tt_assert(v);
  (void)now;

  if (voter == 1) {
    measured_bw_line_t mbw;
    memset(mbw.node_id, 33, sizeof(mbw.node_id));
    mbw.bw_kb = 1024;
    tt_assert(measured_bw_line_apply(&mbw,
                v->routerstatus_list) == 1);
  } else if (voter == 2 || voter == 3) {
    /* Monkey around with the list a bit */
    vrs = smartlist_get(v->routerstatus_list, 2);
    smartlist_del_keeporder(v->routerstatus_list, 2);
    vote_routerstatus_free(vrs);
    vrs = smartlist_get(v->routerstatus_list, 0);
    vrs->status.is_fast = 1;

    if (voter == 3) {
      vrs = smartlist_get(v->routerstatus_list, 0);
      smartlist_del_keeporder(v->routerstatus_list, 0);
      vote_routerstatus_free(vrs);
      vrs = smartlist_get(v->routerstatus_list, 0);
      memset(vrs->status.descriptor_digest, (int)'Z', DIGEST_LEN);
      tt_assert(router_add_to_routerlist(
                  dir_common_generate_ri_from_rs(vrs), &msg,0,0) >= 0);
    }
  }

 done:
  return 0;
}

/**
 * Test a parsed vote_routerstatus_t for v3_networkstatus test
 */
static void
test_vrs_for_v3ns(vote_routerstatus_t *vrs, int voter, time_t now)
{
  routerstatus_t *rs;
  tor_addr_t addr_ipv6;

  tt_assert(vrs);
  rs = &(vrs->status);
  tt_assert(rs);

  /* Split out by digests to test */
  if (tor_memeq(rs->identity_digest,
                "\x3\x3\x3\x3\x3\x3\x3\x3\x3\x3\x3\x3\x3\x3\x3\x3"
                "\x3\x3\x3\x3",
                DIGEST_LEN) &&
                (voter == 1)) {
    /* Check the first routerstatus. */
    tt_str_op(vrs->version,OP_EQ, "0.1.2.14");
    tt_int_op(rs->published_on,OP_EQ, now-1500);
    tt_str_op(rs->nickname,OP_EQ, "router2");
    tt_mem_op(rs->identity_digest,OP_EQ,
               "\x3\x3\x3\x3\x3\x3\x3\x3\x3\x3\x3\x3\x3\x3\x3\x3"
               "\x3\x3\x3\x3",
               DIGEST_LEN);
    tt_mem_op(rs->descriptor_digest,OP_EQ, "NNNNNNNNNNNNNNNNNNNN", DIGEST_LEN);
    tt_int_op(rs->addr,OP_EQ, 0x99008801);
    tt_int_op(rs->or_port,OP_EQ, 443);
    tt_int_op(rs->dir_port,OP_EQ, 8000);
    /* no flags except "running" (16) and "v2dir" (64) and "valid" (128) */
    tt_u64_op(vrs->flags, OP_EQ, U64_LITERAL(0xd0));
  } else if (tor_memeq(rs->identity_digest,
                       "\x5\x5\x5\x5\x5\x5\x5\x5\x5\x5\x5\x5\x5\x5\x5\x5"
                       "\x5\x5\x5\x5",
                       DIGEST_LEN) &&
                       (voter == 1 || voter == 2)) {
    tt_mem_op(rs->identity_digest,OP_EQ,
               "\x5\x5\x5\x5\x5\x5\x5\x5\x5\x5\x5\x5\x5\x5\x5\x5"
               "\x5\x5\x5\x5",
               DIGEST_LEN);

    if (voter == 1) {
      /* Check the second routerstatus. */
      tt_str_op(vrs->version,OP_EQ, "0.2.0.5");
      tt_int_op(rs->published_on,OP_EQ, now-1000);
      tt_str_op(rs->nickname,OP_EQ, "router1");
    }
    tt_mem_op(rs->descriptor_digest,OP_EQ, "MMMMMMMMMMMMMMMMMMMM", DIGEST_LEN);
    tt_int_op(rs->addr,OP_EQ, 0x99009901);
    tt_int_op(rs->or_port,OP_EQ, 443);
    tt_int_op(rs->dir_port,OP_EQ, 0);
    tor_addr_parse(&addr_ipv6, "[1:2:3::4]");
    tt_assert(tor_addr_eq(&rs->ipv6_addr, &addr_ipv6));
    tt_int_op(rs->ipv6_orport,OP_EQ, 4711);
    if (voter == 1) {
      /* all except "authority" (1) */
      tt_u64_op(vrs->flags, OP_EQ, U64_LITERAL(254));
    } else {
      /* 1023 - authority(1) - madeofcheese(16) - madeoftin(32) */
      tt_u64_op(vrs->flags, OP_EQ, U64_LITERAL(974));
    }
  } else if (tor_memeq(rs->identity_digest,
                       "\x33\x33\x33\x33\x33\x33\x33\x33\x33\x33"
                       "\x33\x33\x33\x33\x33\x33\x33\x33\x33\x33",
                       DIGEST_LEN) &&
                       (voter == 1 || voter == 2)) {
    /* Check the measured bandwidth bits */
    tt_assert(vrs->has_measured_bw &&
                vrs->measured_bw_kb == 1024);
  } else {
    /*
     * Didn't expect this, but the old unit test only checked some of them,
     * so don't assert.
     */
    /* tt_assert(0); */
  }

 done:
  return;
}

/**
 * Test a consensus for v3_networkstatus_test
 */
static void
test_consensus_for_v3ns(networkstatus_t *con, time_t now)
{
  (void)now;

  tt_assert(con);
  tt_assert(!con->cert);
  tt_int_op(2,OP_EQ, smartlist_len(con->routerstatus_list));
  /* There should be two listed routers: one with identity 3, one with
   * identity 5. */

 done:
  return;
}

/**
 * Test a router list entry for v3_networkstatus test
 */
static void
test_routerstatus_for_v3ns(routerstatus_t *rs, time_t now)
{
  tor_addr_t addr_ipv6;

  tt_assert(rs);

  /* There should be two listed routers: one with identity 3, one with
   * identity 5. */
  /* This one showed up in 2 digests. */
  if (tor_memeq(rs->identity_digest,
                "\x3\x3\x3\x3\x3\x3\x3\x3\x3\x3\x3\x3\x3\x3\x3\x3\x3\x3"
                "\x3\x3",
                DIGEST_LEN)) {
    tt_mem_op(rs->identity_digest,OP_EQ,
               "\x3\x3\x3\x3\x3\x3\x3\x3\x3\x3\x3\x3\x3\x3\x3\x3\x3\x3\x3\x3",
               DIGEST_LEN);
    tt_mem_op(rs->descriptor_digest,OP_EQ, "NNNNNNNNNNNNNNNNNNNN", DIGEST_LEN);
    tt_assert(!rs->is_authority);
    tt_assert(!rs->is_exit);
    tt_assert(!rs->is_fast);
    tt_assert(!rs->is_possible_guard);
    tt_assert(!rs->is_stable);
    /* (If it wasn't running it wouldn't be here) */
    tt_assert(rs->is_flagged_running);
    tt_assert(rs->is_valid);
    tt_assert(!rs->is_named);
    tt_assert(rs->is_v2_dir);
    /* XXXX check version */
  } else if (tor_memeq(rs->identity_digest,
                       "\x5\x5\x5\x5\x5\x5\x5\x5\x5\x5\x5\x5\x5\x5\x5\x5"
                       "\x5\x5\x5\x5",
                       DIGEST_LEN)) {
    /* This one showed up in 3 digests. Twice with ID 'M', once with 'Z'.  */
    tt_mem_op(rs->identity_digest,OP_EQ,
               "\x5\x5\x5\x5\x5\x5\x5\x5\x5\x5\x5\x5\x5\x5\x5\x5\x5\x5\x5\x5",
               DIGEST_LEN);
    tt_str_op(rs->nickname,OP_EQ, "router1");
    tt_mem_op(rs->descriptor_digest,OP_EQ, "MMMMMMMMMMMMMMMMMMMM", DIGEST_LEN);
    tt_int_op(rs->published_on,OP_EQ, now-1000);
    tt_int_op(rs->addr,OP_EQ, 0x99009901);
    tt_int_op(rs->or_port,OP_EQ, 443);
    tt_int_op(rs->dir_port,OP_EQ, 0);
    tor_addr_parse(&addr_ipv6, "[1:2:3::4]");
    tt_assert(tor_addr_eq(&rs->ipv6_addr, &addr_ipv6));
    tt_int_op(rs->ipv6_orport,OP_EQ, 4711);
    tt_assert(!rs->is_authority);
    tt_assert(rs->is_exit);
    tt_assert(rs->is_fast);
    tt_assert(rs->is_possible_guard);
    tt_assert(rs->is_stable);
    tt_assert(rs->is_flagged_running);
    tt_assert(rs->is_valid);
    tt_assert(rs->is_v2_dir);
    tt_assert(!rs->is_named);
    /* XXXX check version */
  } else {
    /* Weren't expecting this... */
    tt_assert(0);
  }

 done:
  return;
}

static void
test_dir_networkstatus_compute_bw_weights_v10(void *arg)
{
  (void) arg;
  smartlist_t *chunks = smartlist_new();
  int64_t G, M, E, D, T, weight_scale;
  int ret;
  weight_scale = 10000;

  /* no case. one or more of the values is 0 */
  G = M = E = D = 0;
  T = G + M + E + D;
  ret = networkstatus_compute_bw_weights_v10(chunks, G, M, E, D, T,
                                             weight_scale);
  tt_int_op(ret, OP_EQ, 0);
  tt_int_op(smartlist_len(chunks), OP_EQ, 0);

  /* case 1 */
  /* XXX dir-spec not followed? See #20272. If it isn't closed, then this is
   * testing current behavior, not spec. */
  G = E = 10;
  M = D = 1;
  T = G + M + E + D;
  ret = networkstatus_compute_bw_weights_v10(chunks, G, M, E, D, T,
                                             weight_scale);
  tt_int_op(ret, OP_EQ, 1);
  tt_int_op(smartlist_len(chunks), OP_EQ, 1);
  tt_str_op(smartlist_get(chunks, 0), OP_EQ, "bandwidth-weights Wbd=3333 "
    "Wbe=3000 Wbg=3000 Wbm=10000 Wdb=10000 Web=10000 Wed=3333 Wee=7000 "
    "Weg=3333 Wem=7000 Wgb=10000 Wgd=3333 Wgg=7000 Wgm=7000 Wmb=10000 "
    "Wmd=3333 Wme=3000 Wmg=3000 Wmm=10000\n");
  SMARTLIST_FOREACH(chunks, char *, cp, tor_free(cp));
  smartlist_clear(chunks);

  /* case 2a E scarce */
  M = 100;
  G = 20;
  E = D = 5;
  T = G + M + E + D;
  ret = networkstatus_compute_bw_weights_v10(chunks, G, M, E, D, T,
                                             weight_scale);
  tt_int_op(ret, OP_EQ, 1);
  tt_str_op(smartlist_get(chunks, 0), OP_EQ, "bandwidth-weights Wbd=0 Wbe=0 "
    "Wbg=0 Wbm=10000 Wdb=10000 Web=10000 Wed=10000 Wee=10000 Weg=10000 "
    "Wem=10000 Wgb=10000 Wgd=0 Wgg=10000 Wgm=10000 Wmb=10000 Wmd=0 Wme=0 "
    "Wmg=0 Wmm=10000\n");
  SMARTLIST_FOREACH(chunks, char *, cp, tor_free(cp));
  smartlist_clear(chunks);

  /* case 2a G scarce */
  M = 100;
  E = 20;
  G = D = 5;
  T = G + M + E + D;
  ret = networkstatus_compute_bw_weights_v10(chunks, G, M, E, D, T,
                                             weight_scale);
  tt_int_op(ret, OP_EQ, 1);
  tt_str_op(smartlist_get(chunks, 0), OP_EQ, "bandwidth-weights Wbd=0 Wbe=0 "
    "Wbg=0 Wbm=10000 Wdb=10000 Web=10000 Wed=0 Wee=10000 Weg=0 Wem=10000 "
    "Wgb=10000 Wgd=10000 Wgg=10000 Wgm=10000 Wmb=10000 Wmd=0 Wme=0 Wmg=0 "
    "Wmm=10000\n");
  SMARTLIST_FOREACH(chunks, char *, cp, tor_free(cp));
  smartlist_clear(chunks);

  /* case 2b1 (Wgg=1, Wmd=Wgd) */
  M = 10;
  E = 30;
  G = 10;
  D = 100;
  T = G + M + E + D;
  ret = networkstatus_compute_bw_weights_v10(chunks, G, M, E, D, T,
                                             weight_scale);
  tt_int_op(ret, OP_EQ, 1);
  tt_str_op(smartlist_get(chunks, 0), OP_EQ, "bandwidth-weights Wbd=4000 "
    "Wbe=0 Wbg=0 Wbm=10000 Wdb=10000 Web=10000 Wed=2000 Wee=10000 Weg=2000 "
    "Wem=10000 Wgb=10000 Wgd=4000 Wgg=10000 Wgm=10000 Wmb=10000 Wmd=4000 "
    "Wme=0 Wmg=0 Wmm=10000\n");
  SMARTLIST_FOREACH(chunks, char *, cp, tor_free(cp));
  smartlist_clear(chunks);

  /* case 2b2 */
  M = 60;
  E = 30;
  G = 10;
  D = 100;
  T = G + M + E + D;
  ret = networkstatus_compute_bw_weights_v10(chunks, G, M, E, D, T,
                                             weight_scale);
  tt_int_op(ret, OP_EQ, 1);
  tt_str_op(smartlist_get(chunks, 0), OP_EQ, "bandwidth-weights Wbd=666 Wbe=0 "
    "Wbg=0 Wbm=10000 Wdb=10000 Web=10000 Wed=3666 Wee=10000 Weg=3666 "
    "Wem=10000 Wgb=10000 Wgd=5668 Wgg=10000 Wgm=10000 Wmb=10000 Wmd=666 "
    "Wme=0 Wmg=0 Wmm=10000\n");
  SMARTLIST_FOREACH(chunks, char *, cp, tor_free(cp));
  smartlist_clear(chunks);

  /* case 2b3 */
  /* XXX I can't get a combination of values that hits this case without error,
   * so this just tests that it fails. See #20285. Also see #20284 as 2b3 does
   * not follow dir-spec. */
  /* (E < T/3 && G < T/3) && (E+D>=G || G+D>=E) && (M > T/3) */
  M = 80;
  E = 30;
  G = 30;
  D = 30;
  T = G + M + E + D;
  ret = networkstatus_compute_bw_weights_v10(chunks, G, M, E, D, T,
                                             weight_scale);
  tt_int_op(ret, OP_EQ, 0);
  SMARTLIST_FOREACH(chunks, char *, cp, tor_free(cp));
  smartlist_clear(chunks);

  /* case 3a G scarce */
  M = 10;
  E = 30;
  G = 10;
  D = 5;
  T = G + M + E + D;
  ret = networkstatus_compute_bw_weights_v10(chunks, G, M, E, D, T,
                                             weight_scale);
  tt_int_op(ret, OP_EQ, 1);
  tt_str_op(smartlist_get(chunks, 0), OP_EQ, "bandwidth-weights Wbd=0 "
    "Wbe=3333 Wbg=0 Wbm=10000 Wdb=10000 Web=10000 Wed=0 Wee=6667 Weg=0 "
    "Wem=6667 Wgb=10000 Wgd=10000 Wgg=10000 Wgm=10000 Wmb=10000 Wmd=0 "
    "Wme=3333 Wmg=0 Wmm=10000\n");
  SMARTLIST_FOREACH(chunks, char *, cp, tor_free(cp));
  smartlist_clear(chunks);

  /* case 3a E scarce */
  M = 10;
  E = 10;
  G = 30;
  D = 5;
  T = G + M + E + D;
  ret = networkstatus_compute_bw_weights_v10(chunks, G, M, E, D, T,
                                             weight_scale);
  tt_int_op(ret, OP_EQ, 1);
  tt_str_op(smartlist_get(chunks, 0), OP_EQ, "bandwidth-weights Wbd=0 Wbe=0 "
    "Wbg=3333 Wbm=10000 Wdb=10000 Web=10000 Wed=10000 Wee=10000 Weg=10000 "
    "Wem=10000 Wgb=10000 Wgd=0 Wgg=6667 Wgm=6667 Wmb=10000 Wmd=0 Wme=0 "
    "Wmg=3333 Wmm=10000\n");
  SMARTLIST_FOREACH(chunks, char *, cp, tor_free(cp));
  smartlist_clear(chunks);

  /* case 3bg */
  M = 10;
  E = 30;
  G = 10;
  D = 10;
  T = G + M + E + D;
  ret = networkstatus_compute_bw_weights_v10(chunks, G, M, E, D, T,
                                             weight_scale);
  tt_int_op(ret, OP_EQ, 1);
  tt_str_op(smartlist_get(chunks, 0), OP_EQ, "bandwidth-weights Wbd=0 "
    "Wbe=3334 Wbg=0 Wbm=10000 Wdb=10000 Web=10000 Wed=0 Wee=6666 Weg=0 "
    "Wem=6666 Wgb=10000 Wgd=10000 Wgg=10000 Wgm=10000 Wmb=10000 Wmd=0 "
    "Wme=3334 Wmg=0 Wmm=10000\n");
  SMARTLIST_FOREACH(chunks, char *, cp, tor_free(cp));
  smartlist_clear(chunks);

  /* case 3be */
  M = 10;
  E = 10;
  G = 30;
  D = 10;
  T = G + M + E + D;
  ret = networkstatus_compute_bw_weights_v10(chunks, G, M, E, D, T,
                                             weight_scale);
  tt_int_op(ret, OP_EQ, 1);
  tt_str_op(smartlist_get(chunks, 0), OP_EQ, "bandwidth-weights Wbd=0 Wbe=0 "
    "Wbg=3334 Wbm=10000 Wdb=10000 Web=10000 Wed=10000 Wee=10000 Weg=10000 "
    "Wem=10000 Wgb=10000 Wgd=0 Wgg=6666 Wgm=6666 Wmb=10000 Wmd=0 Wme=0 "
    "Wmg=3334 Wmm=10000\n");
  SMARTLIST_FOREACH(chunks, char *, cp, tor_free(cp));
  smartlist_clear(chunks);

  /* case from 21 Jul 2013 (3be) */
  G = 5483409;
  M = 1455379;
  E = 980834;
  D = 3385803;
  T = 11305425;
  tt_i64_op(G+M+E+D, OP_EQ, T);
  ret = networkstatus_compute_bw_weights_v10(chunks, G, M, E, D, T,
                                             weight_scale);
  tt_str_op(smartlist_get(chunks, 0), OP_EQ, "bandwidth-weights Wbd=883 Wbe=0 "
    "Wbg=3673 Wbm=10000 Wdb=10000 Web=10000 Wed=8233 Wee=10000 Weg=8233 "
    "Wem=10000 Wgb=10000 Wgd=883 Wgg=6327 Wgm=6327 Wmb=10000 Wmd=883 Wme=0 "
    "Wmg=3673 Wmm=10000\n");
  SMARTLIST_FOREACH(chunks, char *, cp, tor_free(cp));
  smartlist_clear(chunks);

  /* case from 04 Oct 2016 (3a E scarce) */
  G=29322240;
  M=4721546;
  E=1522058;
  D=9273571;
  T=44839415;
  tt_i64_op(G+M+E+D, OP_EQ, T);
  ret = networkstatus_compute_bw_weights_v10(chunks, G, M, E, D, T,
                                             weight_scale);
  tt_str_op(smartlist_get(chunks, 0), OP_EQ, "bandwidth-weights Wbd=0 Wbe=0 "
    "Wbg=4194 Wbm=10000 Wdb=10000 Web=10000 Wed=10000 Wee=10000 Weg=10000 "
    "Wem=10000 Wgb=10000 Wgd=0 Wgg=5806 Wgm=5806 Wmb=10000 Wmd=0 Wme=0 "
    "Wmg=4194 Wmm=10000\n");
  SMARTLIST_FOREACH(chunks, char *, cp, tor_free(cp));
  smartlist_clear(chunks);

  /* case from 04 Sep 2013 (2b1) */
  G=3091352;
  M=1838837;
  E=2109300;
  D=2469369;
  T=9508858;
  tt_i64_op(G+M+E+D, OP_EQ, T);
  ret = networkstatus_compute_bw_weights_v10(chunks, G, M, E, D, T,
                                             weight_scale);
  tt_str_op(smartlist_get(chunks, 0), OP_EQ, "bandwidth-weights Wbd=317 "
    "Wbe=5938 Wbg=0 Wbm=10000 Wdb=10000 Web=10000 Wed=9366 Wee=4061 "
    "Weg=9366 Wem=4061 Wgb=10000 Wgd=317 Wgg=10000 Wgm=10000 Wmb=10000 "
    "Wmd=317 Wme=5938 Wmg=0 Wmm=10000\n");
  SMARTLIST_FOREACH(chunks, char *, cp, tor_free(cp));
  smartlist_clear(chunks);

  /* explicitly test initializing weights to 1*/
  G=1;
  M=1;
  E=1;
  D=1;
  T=4;
  tt_i64_op(G+M+E+D, OP_EQ, T);
  ret = networkstatus_compute_bw_weights_v10(chunks, G, M, E, D, T,
                                             weight_scale);
  tt_str_op(smartlist_get(chunks, 0), OP_EQ, "bandwidth-weights Wbd=3333 "
    "Wbe=0 Wbg=0 Wbm=10000 Wdb=10000 Web=10000 Wed=3333 Wee=10000 Weg=3333 "
    "Wem=10000 Wgb=10000 Wgd=3333 Wgg=10000 Wgm=10000 Wmb=10000 Wmd=3333 "
    "Wme=0 Wmg=0 Wmm=10000\n");

 done:
  SMARTLIST_FOREACH(chunks, char *, cp, tor_free(cp));
  smartlist_free(chunks);
}

static authority_cert_t *mock_cert;

static authority_cert_t *
get_my_v3_authority_cert_m(void)
{
  tor_assert(mock_cert);
  return mock_cert;
}

/** Run a unit tests for generating and parsing networkstatuses, with
 * the supply test fns. */
static void
test_a_networkstatus(
    vote_routerstatus_t * (*vrs_gen)(int idx, time_t now),
    int (*vote_tweaks)(networkstatus_t *v, int voter, time_t now),
    void (*vrs_test)(vote_routerstatus_t *vrs, int voter, time_t now),
    void (*consensus_test)(networkstatus_t *con, time_t now),
    void (*rs_test)(routerstatus_t *rs, time_t now))
{
  authority_cert_t *cert1=NULL, *cert2=NULL, *cert3=NULL;
  crypto_pk_t *sign_skey_1=NULL, *sign_skey_2=NULL, *sign_skey_3=NULL;
  crypto_pk_t *sign_skey_leg1=NULL;
  /*
   * Sum the non-zero returns from vote_tweaks() we've seen; if vote_tweaks()
   * returns non-zero, it changed net_params and we should skip the tests for
   * that later as they will fail.
   */
  int params_tweaked = 0;

  time_t now = time(NULL);
  networkstatus_voter_info_t *voter;
  document_signature_t *sig;
  networkstatus_t *vote=NULL, *v1=NULL, *v2=NULL, *v3=NULL, *con=NULL,
    *con_md=NULL;
  vote_routerstatus_t *vrs;
  routerstatus_t *rs;
  int idx, n_rs, n_vrs;
  char *consensus_text=NULL, *cp=NULL;
  smartlist_t *votes = smartlist_new();

  /* For generating the two other consensuses. */
  char *detached_text1=NULL, *detached_text2=NULL;
  char *consensus_text2=NULL, *consensus_text3=NULL;
  char *consensus_text_md2=NULL, *consensus_text_md3=NULL;
  char *consensus_text_md=NULL;
  networkstatus_t *con2=NULL, *con_md2=NULL, *con3=NULL, *con_md3=NULL;
  ns_detached_signatures_t *dsig1=NULL, *dsig2=NULL;

  tt_assert(vrs_gen);
  tt_assert(rs_test);
  tt_assert(vrs_test);

  MOCK(get_my_v3_authority_cert, get_my_v3_authority_cert_m);

  /* Parse certificates and keys. */
  cert1 = mock_cert = authority_cert_parse_from_string(AUTHORITY_CERT_1, NULL);
  tt_assert(cert1);
  cert2 = authority_cert_parse_from_string(AUTHORITY_CERT_2, NULL);
  tt_assert(cert2);
  cert3 = authority_cert_parse_from_string(AUTHORITY_CERT_3, NULL);
  tt_assert(cert3);
  sign_skey_1 = crypto_pk_new();
  sign_skey_2 = crypto_pk_new();
  sign_skey_3 = crypto_pk_new();
  sign_skey_leg1 = pk_generate(4);
  sr_state_init(0, 0);

  tt_assert(!crypto_pk_read_private_key_from_string(sign_skey_1,
                                                   AUTHORITY_SIGNKEY_1, -1));
  tt_assert(!crypto_pk_read_private_key_from_string(sign_skey_2,
                                                   AUTHORITY_SIGNKEY_2, -1));
  tt_assert(!crypto_pk_read_private_key_from_string(sign_skey_3,
                                                   AUTHORITY_SIGNKEY_3, -1));

  tt_assert(!crypto_pk_cmp_keys(sign_skey_1, cert1->signing_key));
  tt_assert(!crypto_pk_cmp_keys(sign_skey_2, cert2->signing_key));

  tt_assert(!dir_common_construct_vote_1(&vote, cert1, sign_skey_1, vrs_gen,
                                         &v1, &n_vrs, now, 1));
  tt_assert(v1);

  /* Make sure the parsed thing was right. */
  tt_int_op(v1->type,OP_EQ, NS_TYPE_VOTE);
  tt_int_op(v1->published,OP_EQ, vote->published);
  tt_int_op(v1->valid_after,OP_EQ, vote->valid_after);
  tt_int_op(v1->fresh_until,OP_EQ, vote->fresh_until);
  tt_int_op(v1->valid_until,OP_EQ, vote->valid_until);
  tt_int_op(v1->vote_seconds,OP_EQ, vote->vote_seconds);
  tt_int_op(v1->dist_seconds,OP_EQ, vote->dist_seconds);
  tt_str_op(v1->client_versions,OP_EQ, vote->client_versions);
  tt_str_op(v1->server_versions,OP_EQ, vote->server_versions);
  tt_assert(v1->voters && smartlist_len(v1->voters));
  voter = smartlist_get(v1->voters, 0);
  tt_str_op(voter->nickname,OP_EQ, "Voter1");
  tt_str_op(voter->address,OP_EQ, "1.2.3.4");
  tt_int_op(voter->addr,OP_EQ, 0x01020304);
  tt_int_op(voter->dir_port,OP_EQ, 80);
  tt_int_op(voter->or_port,OP_EQ, 9000);
  tt_str_op(voter->contact,OP_EQ, "voter@example.com");
  tt_assert(v1->cert);
  tt_assert(!crypto_pk_cmp_keys(sign_skey_1, v1->cert->signing_key));
  cp = smartlist_join_strings(v1->known_flags, ":", 0, NULL);
  tt_str_op(cp,OP_EQ, "Authority:Exit:Fast:Guard:Running:Stable:V2Dir:Valid");
  tor_free(cp);
  tt_int_op(smartlist_len(v1->routerstatus_list),OP_EQ, n_vrs);
  networkstatus_vote_free(vote);
  vote = NULL;

  if (vote_tweaks) params_tweaked += vote_tweaks(v1, 1, now);

  /* Check the routerstatuses. */
  for (idx = 0; idx < n_vrs; ++idx) {
    vrs = smartlist_get(v1->routerstatus_list, idx);
    tt_assert(vrs);
    vrs_test(vrs, 1, now);
  }

  /* Generate second vote. It disagrees on some of the times,
   * and doesn't list versions, and knows some crazy flags.
   * Generate and parse v2. */
  tt_assert(!dir_common_construct_vote_2(&vote, cert2, sign_skey_2, vrs_gen,
                                         &v2, &n_vrs, now, 1));
  tt_assert(v2);

  if (vote_tweaks) params_tweaked += vote_tweaks(v2, 2, now);

  /* Check that flags come out right.*/
  cp = smartlist_join_strings(v2->known_flags, ":", 0, NULL);
  tt_str_op(cp,OP_EQ, "Authority:Exit:Fast:Guard:MadeOfCheese:MadeOfTin:"
             "Running:Stable:V2Dir:Valid");
  tor_free(cp);

  /* Check the routerstatuses. */
  n_vrs = smartlist_len(v2->routerstatus_list);
  for (idx = 0; idx < n_vrs; ++idx) {
    vrs = smartlist_get(v2->routerstatus_list, idx);
    tt_assert(vrs);
    vrs_test(vrs, 2, now);
  }
  networkstatus_vote_free(vote);
  vote = NULL;

  /* Generate the third vote with a legacy id. */
  tt_assert(!dir_common_construct_vote_3(&vote, cert3, sign_skey_3, vrs_gen,
                                         &v3, &n_vrs, now, 1));
  tt_assert(v3);

  if (vote_tweaks) params_tweaked += vote_tweaks(v3, 3, now);

  /* Compute a consensus as voter 3. */
  smartlist_add(votes, v3);
  smartlist_add(votes, v1);
  smartlist_add(votes, v2);
  consensus_text = networkstatus_compute_consensus(votes, 3,
                                                   cert3->identity_key,
                                                   sign_skey_3,
                                                   "AAAAAAAAAAAAAAAAAAAA",
                                                   sign_skey_leg1,
                                                   FLAV_NS);
  tt_assert(consensus_text);
  con = networkstatus_parse_vote_from_string(consensus_text, NULL,
                                             NS_TYPE_CONSENSUS);
  tt_assert(con);
  //log_notice(LD_GENERAL, "<<%s>>\n<<%s>>\n<<%s>>\n",
  //           v1_text, v2_text, v3_text);
  consensus_text_md = networkstatus_compute_consensus(votes, 3,
                                                   cert3->identity_key,
                                                   sign_skey_3,
                                                   "AAAAAAAAAAAAAAAAAAAA",
                                                   sign_skey_leg1,
                                                   FLAV_MICRODESC);
  tt_assert(consensus_text_md);
  con_md = networkstatus_parse_vote_from_string(consensus_text_md, NULL,
                                                NS_TYPE_CONSENSUS);
  tt_assert(con_md);
  tt_int_op(con_md->flavor,OP_EQ, FLAV_MICRODESC);

  /* Check consensus contents. */
  tt_assert(con->type == NS_TYPE_CONSENSUS);
  tt_int_op(con->published,OP_EQ, 0); /* this field only appears in votes. */
  tt_int_op(con->valid_after,OP_EQ, now+1000);
  tt_int_op(con->fresh_until,OP_EQ, now+2003); /* median */
  tt_int_op(con->valid_until,OP_EQ, now+3000);
  tt_int_op(con->vote_seconds,OP_EQ, 100);
  tt_int_op(con->dist_seconds,OP_EQ, 250); /* median */
  tt_str_op(con->client_versions,OP_EQ, "0.1.2.14");
  tt_str_op(con->server_versions,OP_EQ, "0.1.2.15,0.1.2.16");
  cp = smartlist_join_strings(v2->known_flags, ":", 0, NULL);
  tt_str_op(cp,OP_EQ, "Authority:Exit:Fast:Guard:MadeOfCheese:MadeOfTin:"
             "Running:Stable:V2Dir:Valid");
  tor_free(cp);
  if (!params_tweaked) {
    /* Skip this one if vote_tweaks() messed with the param lists */
    cp = smartlist_join_strings(con->net_params, ":", 0, NULL);
    tt_str_op(cp,OP_EQ, "circuitwindow=80:foo=660");
    tor_free(cp);
  }

  tt_int_op(4,OP_EQ, smartlist_len(con->voters)); /*3 voters, 1 legacy key.*/
  /* The voter id digests should be in this order. */
  tt_assert(fast_memcmp(cert2->cache_info.identity_digest,
                     cert1->cache_info.identity_digest,DIGEST_LEN)<0);
  tt_assert(fast_memcmp(cert1->cache_info.identity_digest,
                     cert3->cache_info.identity_digest,DIGEST_LEN)<0);
  test_same_voter(smartlist_get(con->voters, 1),
                  smartlist_get(v2->voters, 0));
  test_same_voter(smartlist_get(con->voters, 2),
                  smartlist_get(v1->voters, 0));
  test_same_voter(smartlist_get(con->voters, 3),
                  smartlist_get(v3->voters, 0));

  consensus_test(con, now);

  /* Check the routerstatuses. */
  n_rs = smartlist_len(con->routerstatus_list);
  tt_assert(n_rs);
  for (idx = 0; idx < n_rs; ++idx) {
    rs = smartlist_get(con->routerstatus_list, idx);
    tt_assert(rs);
    rs_test(rs, now);
  }

  n_rs = smartlist_len(con_md->routerstatus_list);
  tt_assert(n_rs);
  for (idx = 0; idx < n_rs; ++idx) {
    rs = smartlist_get(con_md->routerstatus_list, idx);
    tt_assert(rs);
  }

  /* Check signatures.  the first voter is a pseudo-entry with a legacy key.
   * The second one hasn't signed.  The fourth one has signed: validate it. */
  voter = smartlist_get(con->voters, 1);
  tt_int_op(smartlist_len(voter->sigs),OP_EQ, 0);

  voter = smartlist_get(con->voters, 3);
  tt_int_op(smartlist_len(voter->sigs),OP_EQ, 1);
  sig = smartlist_get(voter->sigs, 0);
  tt_assert(sig->signature);
  tt_assert(!sig->good_signature);
  tt_assert(!sig->bad_signature);

  tt_assert(!networkstatus_check_document_signature(con, sig, cert3));
  tt_assert(sig->signature);
  tt_assert(sig->good_signature);
  tt_assert(!sig->bad_signature);

  {
    const char *msg=NULL;
    /* Compute the other two signed consensuses. */
    smartlist_shuffle(votes);
    consensus_text2 = networkstatus_compute_consensus(votes, 3,
                                                      cert2->identity_key,
                                                      sign_skey_2, NULL,NULL,
                                                      FLAV_NS);
    consensus_text_md2 = networkstatus_compute_consensus(votes, 3,
                                                      cert2->identity_key,
                                                      sign_skey_2, NULL,NULL,
                                                      FLAV_MICRODESC);
    smartlist_shuffle(votes);
    consensus_text3 = networkstatus_compute_consensus(votes, 3,
                                                      cert1->identity_key,
                                                      sign_skey_1, NULL,NULL,
                                                      FLAV_NS);
    consensus_text_md3 = networkstatus_compute_consensus(votes, 3,
                                                      cert1->identity_key,
                                                      sign_skey_1, NULL,NULL,
                                                      FLAV_MICRODESC);
    tt_assert(consensus_text2);
    tt_assert(consensus_text3);
    tt_assert(consensus_text_md2);
    tt_assert(consensus_text_md3);
    con2 = networkstatus_parse_vote_from_string(consensus_text2, NULL,
                                                NS_TYPE_CONSENSUS);
    con3 = networkstatus_parse_vote_from_string(consensus_text3, NULL,
                                                NS_TYPE_CONSENSUS);
    con_md2 = networkstatus_parse_vote_from_string(consensus_text_md2, NULL,
                                                NS_TYPE_CONSENSUS);
    con_md3 = networkstatus_parse_vote_from_string(consensus_text_md3, NULL,
                                                NS_TYPE_CONSENSUS);
    tt_assert(con2);
    tt_assert(con3);
    tt_assert(con_md2);
    tt_assert(con_md3);

    /* All three should have the same digest. */
    tt_mem_op(&con->digests,OP_EQ, &con2->digests, sizeof(common_digests_t));
    tt_mem_op(&con->digests,OP_EQ, &con3->digests, sizeof(common_digests_t));

    tt_mem_op(&con_md->digests,OP_EQ, &con_md2->digests,
              sizeof(common_digests_t));
    tt_mem_op(&con_md->digests,OP_EQ, &con_md3->digests,
              sizeof(common_digests_t));

    /* Extract a detached signature from con3. */
    detached_text1 = get_detached_sigs(con3, con_md3);
    tt_assert(detached_text1);
    /* Try to parse it. */
    dsig1 = networkstatus_parse_detached_signatures(detached_text1, NULL);
    tt_assert(dsig1);

    /* Are parsed values as expected? */
    tt_int_op(dsig1->valid_after,OP_EQ, con3->valid_after);
    tt_int_op(dsig1->fresh_until,OP_EQ, con3->fresh_until);
    tt_int_op(dsig1->valid_until,OP_EQ, con3->valid_until);
    {
      common_digests_t *dsig_digests = strmap_get(dsig1->digests, "ns");
      tt_assert(dsig_digests);
      tt_mem_op(dsig_digests->d[DIGEST_SHA1], OP_EQ,
                con3->digests.d[DIGEST_SHA1], DIGEST_LEN);
      dsig_digests = strmap_get(dsig1->digests, "microdesc");
      tt_assert(dsig_digests);
      tt_mem_op(dsig_digests->d[DIGEST_SHA256],OP_EQ,
                 con_md3->digests.d[DIGEST_SHA256],
                 DIGEST256_LEN);
    }
    {
      smartlist_t *dsig_signatures = strmap_get(dsig1->signatures, "ns");
      tt_assert(dsig_signatures);
      tt_int_op(1,OP_EQ, smartlist_len(dsig_signatures));
      sig = smartlist_get(dsig_signatures, 0);
      tt_mem_op(sig->identity_digest,OP_EQ, cert1->cache_info.identity_digest,
                 DIGEST_LEN);
      tt_int_op(sig->alg,OP_EQ, DIGEST_SHA1);

      dsig_signatures = strmap_get(dsig1->signatures, "microdesc");
      tt_assert(dsig_signatures);
      tt_int_op(1,OP_EQ, smartlist_len(dsig_signatures));
      sig = smartlist_get(dsig_signatures, 0);
      tt_mem_op(sig->identity_digest,OP_EQ, cert1->cache_info.identity_digest,
                 DIGEST_LEN);
      tt_int_op(sig->alg,OP_EQ, DIGEST_SHA256);
    }

    /* Try adding it to con2. */
    detached_text2 = get_detached_sigs(con2,con_md2);
    tt_int_op(1,OP_EQ, networkstatus_add_detached_signatures(con2, dsig1,
                                                   "test", LOG_INFO, &msg));
    tor_free(detached_text2);
    tt_int_op(1,OP_EQ,
              networkstatus_add_detached_signatures(con_md2, dsig1, "test",
                                                     LOG_INFO, &msg));
    tor_free(detached_text2);
    detached_text2 = get_detached_sigs(con2,con_md2);
    //printf("\n<%s>\n", detached_text2);
    dsig2 = networkstatus_parse_detached_signatures(detached_text2, NULL);
    tt_assert(dsig2);
    /*
    printf("\n");
    SMARTLIST_FOREACH(dsig2->signatures, networkstatus_voter_info_t *, vi, {
        char hd[64];
        base16_encode(hd, sizeof(hd), vi->identity_digest, DIGEST_LEN);
        printf("%s\n", hd);
      });
    */
    tt_int_op(2,OP_EQ,
            smartlist_len((smartlist_t*)strmap_get(dsig2->signatures, "ns")));
    tt_int_op(2,OP_EQ,
            smartlist_len((smartlist_t*)strmap_get(dsig2->signatures,
                                                   "microdesc")));

    /* Try adding to con2 twice; verify that nothing changes. */
    tt_int_op(0,OP_EQ, networkstatus_add_detached_signatures(con2, dsig1,
                                               "test", LOG_INFO, &msg));

    /* Add to con. */
    tt_int_op(2,OP_EQ, networkstatus_add_detached_signatures(con, dsig2,
                                               "test", LOG_INFO, &msg));
    /* Check signatures */
    voter = smartlist_get(con->voters, 1);
    sig = smartlist_get(voter->sigs, 0);
    tt_assert(sig);
    tt_assert(!networkstatus_check_document_signature(con, sig, cert2));
    voter = smartlist_get(con->voters, 2);
    sig = smartlist_get(voter->sigs, 0);
    tt_assert(sig);
    tt_assert(!networkstatus_check_document_signature(con, sig, cert1));
  }

 done:
  tor_free(cp);
  smartlist_free(votes);
  tor_free(consensus_text);
  tor_free(consensus_text_md);

  networkstatus_vote_free(vote);
  networkstatus_vote_free(v1);
  networkstatus_vote_free(v2);
  networkstatus_vote_free(v3);
  networkstatus_vote_free(con);
  networkstatus_vote_free(con_md);
  crypto_pk_free(sign_skey_1);
  crypto_pk_free(sign_skey_2);
  crypto_pk_free(sign_skey_3);
  crypto_pk_free(sign_skey_leg1);
  authority_cert_free(cert1);
  authority_cert_free(cert2);
  authority_cert_free(cert3);

  tor_free(consensus_text2);
  tor_free(consensus_text3);
  tor_free(consensus_text_md2);
  tor_free(consensus_text_md3);
  tor_free(detached_text1);
  tor_free(detached_text2);

  networkstatus_vote_free(con2);
  networkstatus_vote_free(con3);
  networkstatus_vote_free(con_md2);
  networkstatus_vote_free(con_md3);
  ns_detached_signatures_free(dsig1);
  ns_detached_signatures_free(dsig2);
}

/** Run unit tests for generating and parsing V3 consensus networkstatus
 * documents. */
static void
test_dir_v3_networkstatus(void *arg)
{
  (void)arg;
  test_a_networkstatus(dir_common_gen_routerstatus_for_v3ns,
                       vote_tweaks_for_v3ns,
                       test_vrs_for_v3ns,
                       test_consensus_for_v3ns,
                       test_routerstatus_for_v3ns);
}

static void
test_dir_scale_bw(void *testdata)
{
  double v[8] = { 2.0/3,
                  7.0,
                  1.0,
                  3.0,
                  1.0/5,
                  1.0/7,
                  12.0,
                  24.0 };
  double vals_dbl[8];
  uint64_t vals_u64[8];
  uint64_t total;
  int i;

  (void) testdata;

  for (i=0; i<8; ++i)
    vals_dbl[i] = v[i];

  scale_array_elements_to_u64(vals_u64, vals_dbl, 8, &total);

  tt_int_op((int)total, OP_EQ, 48);
  total = 0;
  for (i=0; i<8; ++i) {
    total += vals_u64[i];
  }
  tt_assert(total >= (U64_LITERAL(1)<<60));
  tt_assert(total <= (U64_LITERAL(1)<<62));

  for (i=0; i<8; ++i) {
    /* vals[2].u64 is the scaled value of 1.0 */
    double ratio = ((double)vals_u64[i]) / vals_u64[2];
    tt_double_op(fabs(ratio - v[i]), OP_LT, .00001);
  }

  /* test handling of no entries */
  total = 1;
  scale_array_elements_to_u64(vals_u64, vals_dbl, 0, &total);
  tt_assert(total == 0);

  /* make sure we don't read the array when we have no entries
   * may require compiler flags to catch NULL dereferences */
  total = 1;
  scale_array_elements_to_u64(NULL, NULL, 0, &total);
  tt_assert(total == 0);

  scale_array_elements_to_u64(NULL, NULL, 0, NULL);

  /* test handling of zero totals */
  total = 1;
  vals_dbl[0] = 0.0;
  scale_array_elements_to_u64(vals_u64, vals_dbl, 1, &total);
  tt_assert(total == 0);
  tt_assert(vals_u64[0] == 0);

  vals_dbl[0] = 0.0;
  vals_dbl[1] = 0.0;
  scale_array_elements_to_u64(vals_u64, vals_dbl, 2, NULL);
  tt_assert(vals_u64[0] == 0);
  tt_assert(vals_u64[1] == 0);

 done:
  ;
}

static void
test_dir_random_weighted(void *testdata)
{
  int histogram[10];
  uint64_t vals[10] = {3,1,2,4,6,0,7,5,8,9}, total=0;
  uint64_t inp_u64[10];
  int i, choice;
  const int n = 50000;
  double max_sq_error;
  (void) testdata;

  /* Try a ten-element array with values from 0 through 10. The values are
   * in a scrambled order to make sure we don't depend on order. */
  memset(histogram,0,sizeof(histogram));
  for (i=0; i<10; ++i) {
    inp_u64[i] = vals[i];
    total += vals[i];
  }
  tt_u64_op(total, OP_EQ, 45);
  for (i=0; i<n; ++i) {
    choice = choose_array_element_by_weight(inp_u64, 10);
    tt_int_op(choice, OP_GE, 0);
    tt_int_op(choice, OP_LT, 10);
    histogram[choice]++;
  }

  /* Now see if we chose things about frequently enough. */
  max_sq_error = 0;
  for (i=0; i<10; ++i) {
    int expected = (int)(n*vals[i]/total);
    double frac_diff = 0, sq;
    TT_BLATHER(("  %d : %5d vs %5d\n", (int)vals[i], histogram[i], expected));
    if (expected)
      frac_diff = (histogram[i] - expected) / ((double)expected);
    else
      tt_int_op(histogram[i], OP_EQ, 0);

    sq = frac_diff * frac_diff;
    if (sq > max_sq_error)
      max_sq_error = sq;
  }
  /* It should almost always be much much less than this.  If you want to
   * figure out the odds, please feel free. */
  tt_double_op(max_sq_error, OP_LT, .05);

  /* Now try a singleton; do we choose it? */
  for (i = 0; i < 100; ++i) {
    choice = choose_array_element_by_weight(inp_u64, 1);
    tt_int_op(choice, OP_EQ, 0);
  }

  /* Now try an array of zeros.  We should choose randomly. */
  memset(histogram,0,sizeof(histogram));
  for (i = 0; i < 5; ++i)
    inp_u64[i] = 0;
  for (i = 0; i < n; ++i) {
    choice = choose_array_element_by_weight(inp_u64, 5);
    tt_int_op(choice, OP_GE, 0);
    tt_int_op(choice, OP_LT, 5);
    histogram[choice]++;
  }
  /* Now see if we chose things about frequently enough. */
  max_sq_error = 0;
  for (i=0; i<5; ++i) {
    int expected = n/5;
    double frac_diff = 0, sq;
    TT_BLATHER(("  %d : %5d vs %5d\n", (int)vals[i], histogram[i], expected));
    frac_diff = (histogram[i] - expected) / ((double)expected);
    sq = frac_diff * frac_diff;
    if (sq > max_sq_error)
      max_sq_error = sq;
  }
  /* It should almost always be much much less than this.  If you want to
   * figure out the odds, please feel free. */
  tt_double_op(max_sq_error, OP_LT, .05);
 done:
  ;
}

/* Function pointers for test_dir_clip_unmeasured_bw_kb() */

static uint32_t alternate_clip_bw = 0;

/**
 * Generate a routerstatus for clip_unmeasured_bw_kb test; based on the
 * v3_networkstatus ones.
 */
static vote_routerstatus_t *
gen_routerstatus_for_umbw(int idx, time_t now)
{
  vote_routerstatus_t *vrs = NULL;
  routerstatus_t *rs;
  tor_addr_t addr_ipv6;
  uint32_t max_unmeasured_bw_kb = (alternate_clip_bw > 0) ?
    alternate_clip_bw : DEFAULT_MAX_UNMEASURED_BW_KB;

  switch (idx) {
    case 0:
      /* Generate the first routerstatus. */
      vrs = tor_malloc_zero(sizeof(vote_routerstatus_t));
      rs = &vrs->status;
      vrs->version = tor_strdup("0.1.2.14");
      rs->published_on = now-1500;
      strlcpy(rs->nickname, "router2", sizeof(rs->nickname));
      memset(rs->identity_digest, 3, DIGEST_LEN);
      memset(rs->descriptor_digest, 78, DIGEST_LEN);
      rs->addr = 0x99008801;
      rs->or_port = 443;
      rs->dir_port = 8000;
      /* all flags but running cleared */
      rs->is_flagged_running = 1;
      /*
       * This one has measured bandwidth below the clip cutoff, and
       * so shouldn't be clipped; we'll have to test that it isn't
       * later.
       */
      vrs->has_measured_bw = 1;
      rs->has_bandwidth = 1;
      vrs->measured_bw_kb = rs->bandwidth_kb = max_unmeasured_bw_kb / 2;
      break;
    case 1:
      /* Generate the second routerstatus. */
      vrs = tor_malloc_zero(sizeof(vote_routerstatus_t));
      rs = &vrs->status;
      vrs->version = tor_strdup("0.2.0.5");
      rs->published_on = now-1000;
      strlcpy(rs->nickname, "router1", sizeof(rs->nickname));
      memset(rs->identity_digest, 5, DIGEST_LEN);
      memset(rs->descriptor_digest, 77, DIGEST_LEN);
      rs->addr = 0x99009901;
      rs->or_port = 443;
      rs->dir_port = 0;
      tor_addr_parse(&addr_ipv6, "[1:2:3::4]");
      tor_addr_copy(&rs->ipv6_addr, &addr_ipv6);
      rs->ipv6_orport = 4711;
      rs->is_exit = rs->is_stable = rs->is_fast = rs->is_flagged_running =
        rs->is_valid = rs->is_possible_guard = 1;
      /*
       * This one has measured bandwidth above the clip cutoff, and
       * so shouldn't be clipped; we'll have to test that it isn't
       * later.
       */
      vrs->has_measured_bw = 1;
      rs->has_bandwidth = 1;
      vrs->measured_bw_kb = rs->bandwidth_kb = 2 * max_unmeasured_bw_kb;
      break;
    case 2:
      /* Generate the third routerstatus. */
      vrs = tor_malloc_zero(sizeof(vote_routerstatus_t));
      rs = &vrs->status;
      vrs->version = tor_strdup("0.1.0.3");
      rs->published_on = now-1000;
      strlcpy(rs->nickname, "router3", sizeof(rs->nickname));
      memset(rs->identity_digest, 0x33, DIGEST_LEN);
      memset(rs->descriptor_digest, 79, DIGEST_LEN);
      rs->addr = 0xAA009901;
      rs->or_port = 400;
      rs->dir_port = 9999;
      rs->is_authority = rs->is_exit = rs->is_stable = rs->is_fast =
        rs->is_flagged_running = rs->is_valid =
        rs->is_possible_guard = 1;
      /*
       * This one has unmeasured bandwidth above the clip cutoff, and
       * so should be clipped; we'll have to test that it isn't
       * later.
       */
      vrs->has_measured_bw = 0;
      rs->has_bandwidth = 1;
      vrs->measured_bw_kb = 0;
      rs->bandwidth_kb = 2 * max_unmeasured_bw_kb;
      break;
    case 3:
      /* Generate a fourth routerstatus that is not running. */
      vrs = tor_malloc_zero(sizeof(vote_routerstatus_t));
      rs = &vrs->status;
      vrs->version = tor_strdup("0.1.6.3");
      rs->published_on = now-1000;
      strlcpy(rs->nickname, "router4", sizeof(rs->nickname));
      memset(rs->identity_digest, 0x34, DIGEST_LEN);
      memset(rs->descriptor_digest, 47, DIGEST_LEN);
      rs->addr = 0xC0000203;
      rs->or_port = 500;
      rs->dir_port = 1999;
      /* all flags but running cleared */
      rs->is_flagged_running = 1;
      /*
       * This one has unmeasured bandwidth below the clip cutoff, and
       * so shouldn't be clipped; we'll have to test that it isn't
       * later.
       */
      vrs->has_measured_bw = 0;
      rs->has_bandwidth = 1;
      vrs->measured_bw_kb = 0;
      rs->bandwidth_kb = max_unmeasured_bw_kb / 2;
      break;
    case 4:
      /* No more for this test; return NULL */
      vrs = NULL;
      break;
    default:
      /* Shouldn't happen */
      tt_assert(0);
  }
  if (vrs) {
    vrs->microdesc = tor_malloc_zero(sizeof(vote_microdesc_hash_t));
    tor_asprintf(&vrs->microdesc->microdesc_hash_line,
                 "m 9,10,11,12,13,14,15,16,17 "
                 "sha256=xyzajkldsdsajdadlsdjaslsdksdjlsdjsdaskdaaa%d\n",
                 idx);
  }

 done:
  return vrs;
}

/** Apply tweaks to the vote list for each voter; for the umbw test this is
 * just adding the right consensus methods to let clipping happen */
static int
vote_tweaks_for_umbw(networkstatus_t *v, int voter, time_t now)
{
  char *maxbw_param = NULL;
  int rv = 0;

  tt_assert(v);
  (void)voter;
  (void)now;

  tt_assert(v->supported_methods);
  SMARTLIST_FOREACH(v->supported_methods, char *, c, tor_free(c));
  smartlist_clear(v->supported_methods);
  /* Method 17 is MIN_METHOD_TO_CLIP_UNMEASURED_BW_KB */
  smartlist_split_string(v->supported_methods,
                         "1 2 3 4 5 6 7 8 9 10 11 12 13 14 15 16 17",
                         NULL, 0, -1);
  /* If we're using a non-default clip bandwidth, add it to net_params */
  if (alternate_clip_bw > 0) {
    tor_asprintf(&maxbw_param, "maxunmeasuredbw=%u", alternate_clip_bw);
    tt_assert(maxbw_param);
    if (maxbw_param) {
      smartlist_add(v->net_params, maxbw_param);
      rv = 1;
    }
  }

 done:
  return rv;
}

/**
 * Test a parsed vote_routerstatus_t for umbw test.
 */
static void
test_vrs_for_umbw(vote_routerstatus_t *vrs, int voter, time_t now)
{
  routerstatus_t *rs;
  tor_addr_t addr_ipv6;
  uint32_t max_unmeasured_bw_kb = (alternate_clip_bw > 0) ?
    alternate_clip_bw : DEFAULT_MAX_UNMEASURED_BW_KB;

  (void)voter;
  tt_assert(vrs);
  rs = &(vrs->status);
  tt_assert(rs);

  /* Split out by digests to test */
  if (tor_memeq(rs->identity_digest,
                "\x3\x3\x3\x3\x3\x3\x3\x3\x3\x3"
                "\x3\x3\x3\x3\x3\x3\x3\x3\x3\x3",
                DIGEST_LEN)) {
    /*
     * Check the first routerstatus - measured bandwidth below the clip
     * cutoff.
     */
    tt_str_op(vrs->version,OP_EQ, "0.1.2.14");
    tt_int_op(rs->published_on,OP_EQ, now-1500);
    tt_str_op(rs->nickname,OP_EQ, "router2");
    tt_mem_op(rs->identity_digest,OP_EQ,
               "\x3\x3\x3\x3\x3\x3\x3\x3\x3\x3"
               "\x3\x3\x3\x3\x3\x3\x3\x3\x3\x3",
               DIGEST_LEN);
    tt_mem_op(rs->descriptor_digest,OP_EQ, "NNNNNNNNNNNNNNNNNNNN", DIGEST_LEN);
    tt_int_op(rs->addr,OP_EQ, 0x99008801);
    tt_int_op(rs->or_port,OP_EQ, 443);
    tt_int_op(rs->dir_port,OP_EQ, 8000);
    tt_assert(rs->has_bandwidth);
    tt_assert(vrs->has_measured_bw);
    tt_int_op(rs->bandwidth_kb,OP_EQ, max_unmeasured_bw_kb / 2);
    tt_int_op(vrs->measured_bw_kb,OP_EQ, max_unmeasured_bw_kb / 2);
  } else if (tor_memeq(rs->identity_digest,
                       "\x5\x5\x5\x5\x5\x5\x5\x5\x5\x5"
                       "\x5\x5\x5\x5\x5\x5\x5\x5\x5\x5",
                       DIGEST_LEN)) {

    /*
     * Check the second routerstatus - measured bandwidth above the clip
     * cutoff.
     */
    tt_str_op(vrs->version,OP_EQ, "0.2.0.5");
    tt_int_op(rs->published_on,OP_EQ, now-1000);
    tt_str_op(rs->nickname,OP_EQ, "router1");
    tt_mem_op(rs->identity_digest,OP_EQ,
               "\x5\x5\x5\x5\x5\x5\x5\x5\x5\x5"
               "\x5\x5\x5\x5\x5\x5\x5\x5\x5\x5",
               DIGEST_LEN);
    tt_mem_op(rs->descriptor_digest,OP_EQ, "MMMMMMMMMMMMMMMMMMMM", DIGEST_LEN);
    tt_int_op(rs->addr,OP_EQ, 0x99009901);
    tt_int_op(rs->or_port,OP_EQ, 443);
    tt_int_op(rs->dir_port,OP_EQ, 0);
    tor_addr_parse(&addr_ipv6, "[1:2:3::4]");
    tt_assert(tor_addr_eq(&rs->ipv6_addr, &addr_ipv6));
    tt_int_op(rs->ipv6_orport,OP_EQ, 4711);
    tt_assert(rs->has_bandwidth);
    tt_assert(vrs->has_measured_bw);
    tt_int_op(rs->bandwidth_kb,OP_EQ, max_unmeasured_bw_kb * 2);
    tt_int_op(vrs->measured_bw_kb,OP_EQ, max_unmeasured_bw_kb * 2);
  } else if (tor_memeq(rs->identity_digest,
                       "\x33\x33\x33\x33\x33\x33\x33\x33\x33\x33"
                       "\x33\x33\x33\x33\x33\x33\x33\x33\x33\x33",
                       DIGEST_LEN)) {
    /*
     * Check the third routerstatus - unmeasured bandwidth above the clip
     * cutoff; this one should be clipped later on in the consensus, but
     * appears unclipped in the vote.
     */
    tt_assert(rs->has_bandwidth);
    tt_assert(!(vrs->has_measured_bw));
    tt_int_op(rs->bandwidth_kb,OP_EQ, max_unmeasured_bw_kb * 2);
    tt_int_op(vrs->measured_bw_kb,OP_EQ, 0);
  } else if (tor_memeq(rs->identity_digest,
                       "\x34\x34\x34\x34\x34\x34\x34\x34\x34\x34"
                       "\x34\x34\x34\x34\x34\x34\x34\x34\x34\x34",
                       DIGEST_LEN)) {
    /*
     * Check the fourth routerstatus - unmeasured bandwidth below the clip
     * cutoff; this one should not be clipped.
     */
    tt_assert(rs->has_bandwidth);
    tt_assert(!(vrs->has_measured_bw));
    tt_int_op(rs->bandwidth_kb,OP_EQ, max_unmeasured_bw_kb / 2);
    tt_int_op(vrs->measured_bw_kb,OP_EQ, 0);
  } else {
    tt_assert(0);
  }

 done:
  return;
}

/**
 * Test a consensus for v3_networkstatus_test
 */
static void
test_consensus_for_umbw(networkstatus_t *con, time_t now)
{
  (void)now;

  tt_assert(con);
  tt_assert(!con->cert);
  // tt_assert(con->consensus_method >= MIN_METHOD_TO_CLIP_UNMEASURED_BW_KB);
  tt_assert(con->consensus_method >= 16);
  tt_int_op(4,OP_EQ, smartlist_len(con->routerstatus_list));
  /* There should be four listed routers; all voters saw the same in this */

 done:
  return;
}

/**
 * Test a router list entry for umbw test
 */
static void
test_routerstatus_for_umbw(routerstatus_t *rs, time_t now)
{
  tor_addr_t addr_ipv6;
  uint32_t max_unmeasured_bw_kb = (alternate_clip_bw > 0) ?
    alternate_clip_bw : DEFAULT_MAX_UNMEASURED_BW_KB;

  tt_assert(rs);

  /* There should be four listed routers, as constructed above */
  if (tor_memeq(rs->identity_digest,
                "\x3\x3\x3\x3\x3\x3\x3\x3\x3\x3"
                "\x3\x3\x3\x3\x3\x3\x3\x3\x3\x3",
                DIGEST_LEN)) {
    tt_mem_op(rs->identity_digest,OP_EQ,
               "\x3\x3\x3\x3\x3\x3\x3\x3\x3\x3"
               "\x3\x3\x3\x3\x3\x3\x3\x3\x3\x3",
               DIGEST_LEN);
    tt_mem_op(rs->descriptor_digest,OP_EQ, "NNNNNNNNNNNNNNNNNNNN", DIGEST_LEN);
    tt_assert(!rs->is_authority);
    tt_assert(!rs->is_exit);
    tt_assert(!rs->is_fast);
    tt_assert(!rs->is_possible_guard);
    tt_assert(!rs->is_stable);
    /* (If it wasn't running it wouldn't be here) */
    tt_assert(rs->is_flagged_running);
    tt_assert(!rs->is_valid);
    tt_assert(!rs->is_named);
    /* This one should have measured bandwidth below the clip cutoff */
    tt_assert(rs->has_bandwidth);
    tt_int_op(rs->bandwidth_kb,OP_EQ, max_unmeasured_bw_kb / 2);
    tt_assert(!(rs->bw_is_unmeasured));
  } else if (tor_memeq(rs->identity_digest,
                       "\x5\x5\x5\x5\x5\x5\x5\x5\x5\x5"
                       "\x5\x5\x5\x5\x5\x5\x5\x5\x5\x5",
                       DIGEST_LEN)) {
    /* This one showed up in 3 digests. Twice with ID 'M', once with 'Z'.  */
    tt_mem_op(rs->identity_digest,OP_EQ,
               "\x5\x5\x5\x5\x5\x5\x5\x5\x5\x5"
               "\x5\x5\x5\x5\x5\x5\x5\x5\x5\x5",
               DIGEST_LEN);
    tt_str_op(rs->nickname,OP_EQ, "router1");
    tt_mem_op(rs->descriptor_digest,OP_EQ, "MMMMMMMMMMMMMMMMMMMM", DIGEST_LEN);
    tt_int_op(rs->published_on,OP_EQ, now-1000);
    tt_int_op(rs->addr,OP_EQ, 0x99009901);
    tt_int_op(rs->or_port,OP_EQ, 443);
    tt_int_op(rs->dir_port,OP_EQ, 0);
    tor_addr_parse(&addr_ipv6, "[1:2:3::4]");
    tt_assert(tor_addr_eq(&rs->ipv6_addr, &addr_ipv6));
    tt_int_op(rs->ipv6_orport,OP_EQ, 4711);
    tt_assert(!rs->is_authority);
    tt_assert(rs->is_exit);
    tt_assert(rs->is_fast);
    tt_assert(rs->is_possible_guard);
    tt_assert(rs->is_stable);
    tt_assert(rs->is_flagged_running);
    tt_assert(rs->is_valid);
    tt_assert(!rs->is_named);
    /* This one should have measured bandwidth above the clip cutoff */
    tt_assert(rs->has_bandwidth);
    tt_int_op(rs->bandwidth_kb,OP_EQ, max_unmeasured_bw_kb * 2);
    tt_assert(!(rs->bw_is_unmeasured));
  } else if (tor_memeq(rs->identity_digest,
                "\x33\x33\x33\x33\x33\x33\x33\x33\x33\x33"
                "\x33\x33\x33\x33\x33\x33\x33\x33\x33\x33",
                DIGEST_LEN)) {
    /*
     * This one should have unmeasured bandwidth above the clip cutoff,
     * and so should be clipped
     */
    tt_assert(rs->has_bandwidth);
    tt_int_op(rs->bandwidth_kb,OP_EQ, max_unmeasured_bw_kb);
    tt_assert(rs->bw_is_unmeasured);
  } else if (tor_memeq(rs->identity_digest,
                "\x34\x34\x34\x34\x34\x34\x34\x34\x34\x34"
                "\x34\x34\x34\x34\x34\x34\x34\x34\x34\x34",
                DIGEST_LEN)) {
    /*
     * This one should have unmeasured bandwidth below the clip cutoff,
     * and so should not be clipped
     */
    tt_assert(rs->has_bandwidth);
    tt_int_op(rs->bandwidth_kb,OP_EQ, max_unmeasured_bw_kb / 2);
    tt_assert(rs->bw_is_unmeasured);
  } else {
    /* Weren't expecting this... */
    tt_assert(0);
  }

 done:
  return;
}

/**
 * Compute a consensus involving clipping unmeasured bandwidth with consensus
 * method 17; this uses the same test_a_networkstatus() function that the
 * v3_networkstatus test uses.
 */

static void
test_dir_clip_unmeasured_bw_kb(void *arg)
{
  /* Run the test with the default clip bandwidth */
  (void)arg;
  alternate_clip_bw = 0;
  test_a_networkstatus(gen_routerstatus_for_umbw,
                       vote_tweaks_for_umbw,
                       test_vrs_for_umbw,
                       test_consensus_for_umbw,
                       test_routerstatus_for_umbw);
}

/**
 * This version of test_dir_clip_unmeasured_bw_kb() uses a non-default choice
 * of clip bandwidth.
 */

static void
test_dir_clip_unmeasured_bw_kb_alt(void *arg)
{
  /*
   * Try a different one; this value is chosen so that the below-the-cutoff
   * unmeasured nodes the test uses, at alternate_clip_bw / 2, will be above
   * DEFAULT_MAX_UNMEASURED_BW_KB and if the consensus incorrectly uses that
   * cutoff it will fail the test.
   */
  (void)arg;
  alternate_clip_bw = 3 * DEFAULT_MAX_UNMEASURED_BW_KB;
  test_a_networkstatus(gen_routerstatus_for_umbw,
                       vote_tweaks_for_umbw,
                       test_vrs_for_umbw,
                       test_consensus_for_umbw,
                       test_routerstatus_for_umbw);
}

static void
test_dir_fmt_control_ns(void *arg)
{
  char *s = NULL;
  routerstatus_t rs;
  (void)arg;

  memset(&rs, 0, sizeof(rs));
  rs.published_on = 1364925198;
  strlcpy(rs.nickname, "TetsuoMilk", sizeof(rs.nickname));
  memcpy(rs.identity_digest, "Stately, plump Buck ", DIGEST_LEN);
  memcpy(rs.descriptor_digest, "Mulligan came up fro", DIGEST_LEN);
  rs.addr = 0x20304050;
  rs.or_port = 9001;
  rs.dir_port = 9002;
  rs.is_exit = 1;
  rs.is_fast = 1;
  rs.is_flagged_running = 1;
  rs.has_bandwidth = 1;
  rs.is_v2_dir = 1;
  rs.bandwidth_kb = 1000;

  s = networkstatus_getinfo_helper_single(&rs);
  tt_assert(s);
  tt_str_op(s, OP_EQ,
            "r TetsuoMilk U3RhdGVseSwgcGx1bXAgQnVjayA "
               "TXVsbGlnYW4gY2FtZSB1cCBmcm8 2013-04-02 17:53:18 "
               "32.48.64.80 9001 9002\n"
            "s Exit Fast Running V2Dir\n"
            "w Bandwidth=1000\n");

 done:
  tor_free(s);
}

static int mock_get_options_calls = 0;
static or_options_t *mock_options = NULL;

static void
reset_options(or_options_t *options, int *get_options_calls)
{
  memset(options, 0, sizeof(or_options_t));
  options->TestingTorNetwork = 1;

  *get_options_calls = 0;
}

static const or_options_t *
mock_get_options(void)
{
  ++mock_get_options_calls;
  tor_assert(mock_options);
  return mock_options;
}

static void
reset_routerstatus(routerstatus_t *rs,
                   const char *hex_identity_digest,
                   int32_t ipv4_addr)
{
  memset(rs, 0, sizeof(routerstatus_t));
  base16_decode(rs->identity_digest, sizeof(rs->identity_digest),
                hex_identity_digest, HEX_DIGEST_LEN);
  /* A zero address matches everything, so the address needs to be set.
   * But the specific value is irrelevant. */
  rs->addr = ipv4_addr;
}

#define ROUTER_A_ID_STR    "AAAAAAAAAAAAAAAAAAAAAAAAAAAAAAAAAAAAAAAA"
#define ROUTER_A_IPV4      0xAA008801
#define ROUTER_B_ID_STR    "BBBBBBBBBBBBBBBBBBBBBBBBBBBBBBBBBBBBBBBB"
#define ROUTER_B_IPV4      0xBB008801

#define ROUTERSET_ALL_STR  "*"
#define ROUTERSET_A_STR    ROUTER_A_ID_STR
#define ROUTERSET_NONE_STR ""

/*
 * Test that dirserv_set_routerstatus_testing sets router flags correctly
 * Using "*"  sets flags on A and B
 * Using "A"  sets flags on A
 * Using ""   sets flags on Neither
 * If the router is not included:
 *   - if *Strict is set, the flag is set to 0,
 *   - otherwise, the flag is not modified. */
static void
test_dir_dirserv_set_routerstatus_testing(void *arg)
{
  (void)arg;

  /* Init options */
  mock_options = tor_malloc(sizeof(or_options_t));
  reset_options(mock_options, &mock_get_options_calls);

  MOCK(get_options, mock_get_options);

  /* Init routersets */
  routerset_t *routerset_all  = routerset_new();
  routerset_parse(routerset_all,  ROUTERSET_ALL_STR,  "All routers");

  routerset_t *routerset_a    = routerset_new();
  routerset_parse(routerset_a,    ROUTERSET_A_STR,    "Router A only");

  routerset_t *routerset_none = routerset_new();
  /* Routersets are empty when provided by routerset_new(),
   * so this is not strictly necessary */
  routerset_parse(routerset_none, ROUTERSET_NONE_STR, "No routers");

  /* Init routerstatuses */
  routerstatus_t *rs_a = tor_malloc(sizeof(routerstatus_t));
  reset_routerstatus(rs_a, ROUTER_A_ID_STR, ROUTER_A_IPV4);

  routerstatus_t *rs_b = tor_malloc(sizeof(routerstatus_t));
  reset_routerstatus(rs_b, ROUTER_B_ID_STR, ROUTER_B_IPV4);

  /* Sanity check that routersets correspond to routerstatuses.
   * Return values are {2, 3, 4} */

  /* We want 3 ("*" means match all addresses) */
  tt_assert(routerset_contains_routerstatus(routerset_all,  rs_a, 0) == 3);
  tt_assert(routerset_contains_routerstatus(routerset_all,  rs_b, 0) == 3);

  /* We want 4 (match id_digest [or nickname]) */
  tt_assert(routerset_contains_routerstatus(routerset_a,    rs_a, 0) == 4);
  tt_assert(routerset_contains_routerstatus(routerset_a,    rs_b, 0) == 0);

  tt_assert(routerset_contains_routerstatus(routerset_none, rs_a, 0) == 0);
  tt_assert(routerset_contains_routerstatus(routerset_none, rs_b, 0) == 0);

  /* Check that "*" sets flags on all routers: Exit
   * Check the flags aren't being confused with each other */
  reset_options(mock_options, &mock_get_options_calls);
  reset_routerstatus(rs_a, ROUTER_A_ID_STR, ROUTER_A_IPV4);
  reset_routerstatus(rs_b, ROUTER_B_ID_STR, ROUTER_B_IPV4);

  mock_options->TestingDirAuthVoteExit = routerset_all;
  mock_options->TestingDirAuthVoteExitIsStrict = 0;

  dirserv_set_routerstatus_testing(rs_a);
  tt_assert(mock_get_options_calls == 1);
  dirserv_set_routerstatus_testing(rs_b);
  tt_assert(mock_get_options_calls == 2);

  tt_assert(rs_a->is_exit == 1);
  tt_assert(rs_b->is_exit == 1);
  /* Be paranoid - check no other flags are set */
  tt_assert(rs_a->is_possible_guard == 0);
  tt_assert(rs_b->is_possible_guard == 0);
  tt_assert(rs_a->is_hs_dir == 0);
  tt_assert(rs_b->is_hs_dir == 0);

  /* Check that "*" sets flags on all routers: Guard & HSDir
   * Cover the remaining flags in one test */
  reset_options(mock_options, &mock_get_options_calls);
  reset_routerstatus(rs_a, ROUTER_A_ID_STR, ROUTER_A_IPV4);
  reset_routerstatus(rs_b, ROUTER_B_ID_STR, ROUTER_B_IPV4);

  mock_options->TestingDirAuthVoteGuard = routerset_all;
  mock_options->TestingDirAuthVoteGuardIsStrict = 0;
  mock_options->TestingDirAuthVoteHSDir = routerset_all;
  mock_options->TestingDirAuthVoteHSDirIsStrict = 0;

  dirserv_set_routerstatus_testing(rs_a);
  tt_assert(mock_get_options_calls == 1);
  dirserv_set_routerstatus_testing(rs_b);
  tt_assert(mock_get_options_calls == 2);

  tt_assert(rs_a->is_possible_guard == 1);
  tt_assert(rs_b->is_possible_guard == 1);
  tt_assert(rs_a->is_hs_dir == 1);
  tt_assert(rs_b->is_hs_dir == 1);
  /* Be paranoid - check exit isn't set */
  tt_assert(rs_a->is_exit == 0);
  tt_assert(rs_b->is_exit == 0);

  /* Check routerset A sets all flags on router A,
   * but leaves router B unmodified */
  reset_options(mock_options, &mock_get_options_calls);
  reset_routerstatus(rs_a, ROUTER_A_ID_STR, ROUTER_A_IPV4);
  reset_routerstatus(rs_b, ROUTER_B_ID_STR, ROUTER_B_IPV4);

  mock_options->TestingDirAuthVoteExit = routerset_a;
  mock_options->TestingDirAuthVoteExitIsStrict = 0;
  mock_options->TestingDirAuthVoteGuard = routerset_a;
  mock_options->TestingDirAuthVoteGuardIsStrict = 0;
  mock_options->TestingDirAuthVoteHSDir = routerset_a;
  mock_options->TestingDirAuthVoteHSDirIsStrict = 0;

  dirserv_set_routerstatus_testing(rs_a);
  tt_assert(mock_get_options_calls == 1);
  dirserv_set_routerstatus_testing(rs_b);
  tt_assert(mock_get_options_calls == 2);

  tt_assert(rs_a->is_exit == 1);
  tt_assert(rs_b->is_exit == 0);
  tt_assert(rs_a->is_possible_guard == 1);
  tt_assert(rs_b->is_possible_guard == 0);
  tt_assert(rs_a->is_hs_dir == 1);
  tt_assert(rs_b->is_hs_dir == 0);

  /* Check routerset A unsets all flags on router B when Strict is set */
  reset_options(mock_options, &mock_get_options_calls);
  reset_routerstatus(rs_b, ROUTER_B_ID_STR, ROUTER_B_IPV4);

  mock_options->TestingDirAuthVoteExit = routerset_a;
  mock_options->TestingDirAuthVoteExitIsStrict = 1;
  mock_options->TestingDirAuthVoteGuard = routerset_a;
  mock_options->TestingDirAuthVoteGuardIsStrict = 1;
  mock_options->TestingDirAuthVoteHSDir = routerset_a;
  mock_options->TestingDirAuthVoteHSDirIsStrict = 1;

  rs_b->is_exit = 1;
  rs_b->is_possible_guard = 1;
  rs_b->is_hs_dir = 1;

  dirserv_set_routerstatus_testing(rs_b);
  tt_assert(mock_get_options_calls == 1);

  tt_assert(rs_b->is_exit == 0);
  tt_assert(rs_b->is_possible_guard == 0);
  tt_assert(rs_b->is_hs_dir == 0);

  /* Check routerset A doesn't modify flags on router B without Strict set */
  reset_options(mock_options, &mock_get_options_calls);
  reset_routerstatus(rs_b, ROUTER_B_ID_STR, ROUTER_B_IPV4);

  mock_options->TestingDirAuthVoteExit = routerset_a;
  mock_options->TestingDirAuthVoteExitIsStrict = 0;
  mock_options->TestingDirAuthVoteGuard = routerset_a;
  mock_options->TestingDirAuthVoteGuardIsStrict = 0;
  mock_options->TestingDirAuthVoteHSDir = routerset_a;
  mock_options->TestingDirAuthVoteHSDirIsStrict = 0;

  rs_b->is_exit = 1;
  rs_b->is_possible_guard = 1;
  rs_b->is_hs_dir = 1;

  dirserv_set_routerstatus_testing(rs_b);
  tt_assert(mock_get_options_calls == 1);

  tt_assert(rs_b->is_exit == 1);
  tt_assert(rs_b->is_possible_guard == 1);
  tt_assert(rs_b->is_hs_dir == 1);

  /* Check the empty routerset zeroes all flags
   * on routers A & B with Strict set */
  reset_options(mock_options, &mock_get_options_calls);
  reset_routerstatus(rs_b, ROUTER_B_ID_STR, ROUTER_B_IPV4);

  mock_options->TestingDirAuthVoteExit = routerset_none;
  mock_options->TestingDirAuthVoteExitIsStrict = 1;
  mock_options->TestingDirAuthVoteGuard = routerset_none;
  mock_options->TestingDirAuthVoteGuardIsStrict = 1;
  mock_options->TestingDirAuthVoteHSDir = routerset_none;
  mock_options->TestingDirAuthVoteHSDirIsStrict = 1;

  rs_b->is_exit = 1;
  rs_b->is_possible_guard = 1;
  rs_b->is_hs_dir = 1;

  dirserv_set_routerstatus_testing(rs_b);
  tt_assert(mock_get_options_calls == 1);

  tt_assert(rs_b->is_exit == 0);
  tt_assert(rs_b->is_possible_guard == 0);
  tt_assert(rs_b->is_hs_dir == 0);

  /* Check the empty routerset doesn't modify any flags
   * on A or B without Strict set */
  reset_options(mock_options, &mock_get_options_calls);
  reset_routerstatus(rs_a, ROUTER_A_ID_STR, ROUTER_A_IPV4);
  reset_routerstatus(rs_b, ROUTER_B_ID_STR, ROUTER_B_IPV4);

  mock_options->TestingDirAuthVoteExit = routerset_none;
  mock_options->TestingDirAuthVoteExitIsStrict = 0;
  mock_options->TestingDirAuthVoteGuard = routerset_none;
  mock_options->TestingDirAuthVoteGuardIsStrict = 0;
  mock_options->TestingDirAuthVoteHSDir = routerset_none;
  mock_options->TestingDirAuthVoteHSDirIsStrict = 0;

  rs_b->is_exit = 1;
  rs_b->is_possible_guard = 1;
  rs_b->is_hs_dir = 1;

  dirserv_set_routerstatus_testing(rs_a);
  tt_assert(mock_get_options_calls == 1);
  dirserv_set_routerstatus_testing(rs_b);
  tt_assert(mock_get_options_calls == 2);

  tt_assert(rs_a->is_exit == 0);
  tt_assert(rs_a->is_possible_guard == 0);
  tt_assert(rs_a->is_hs_dir == 0);
  tt_assert(rs_b->is_exit == 1);
  tt_assert(rs_b->is_possible_guard == 1);
  tt_assert(rs_b->is_hs_dir == 1);

 done:
  tor_free(mock_options);
  mock_options = NULL;

  UNMOCK(get_options);

  routerset_free(routerset_all);
  routerset_free(routerset_a);
  routerset_free(routerset_none);

  tor_free(rs_a);
  tor_free(rs_b);
}

static void
test_dir_http_handling(void *args)
{
  char *url = NULL;
  (void)args;

  /* Parse http url tests: */
  /* Good headers */
  tt_int_op(parse_http_url("GET /tor/a/b/c.txt HTTP/1.1\r\n"
                           "Host: example.com\r\n"
                           "User-Agent: Mozilla/5.0 (Windows;"
                           " U; Windows NT 6.1; en-US; rv:1.9.1.5)\r\n",
                           &url),OP_EQ, 0);
  tt_str_op(url,OP_EQ, "/tor/a/b/c.txt");
  tor_free(url);

  tt_int_op(parse_http_url("GET /tor/a/b/c.txt HTTP/1.0\r\n", &url),OP_EQ, 0);
  tt_str_op(url,OP_EQ, "/tor/a/b/c.txt");
  tor_free(url);

  tt_int_op(parse_http_url("GET /tor/a/b/c.txt HTTP/1.600\r\n", &url),
            OP_EQ, 0);
  tt_str_op(url,OP_EQ, "/tor/a/b/c.txt");
  tor_free(url);

  /* Should prepend '/tor/' to url if required */
  tt_int_op(parse_http_url("GET /a/b/c.txt HTTP/1.1\r\n"
                           "Host: example.com\r\n"
                           "User-Agent: Mozilla/5.0 (Windows;"
                           " U; Windows NT 6.1; en-US; rv:1.9.1.5)\r\n",
                           &url),OP_EQ, 0);
  tt_str_op(url,OP_EQ, "/tor/a/b/c.txt");
  tor_free(url);

  /* Bad headers -- no HTTP/1.x*/
  tt_int_op(parse_http_url("GET /a/b/c.txt\r\n"
                           "Host: example.com\r\n"
                           "User-Agent: Mozilla/5.0 (Windows;"
                           " U; Windows NT 6.1; en-US; rv:1.9.1.5)\r\n",
                           &url),OP_EQ, -1);
  tt_assert(!url);

  /* Bad headers */
  tt_int_op(parse_http_url("GET /a/b/c.txt\r\n"
                           "Host: example.com\r\n"
                           "User-Agent: Mozilla/5.0 (Windows;"
                           " U; Windows NT 6.1; en-US; rv:1.9.1.5)\r\n",
                           &url),OP_EQ, -1);
  tt_assert(!url);

  tt_int_op(parse_http_url("GET /tor/a/b/c.txt", &url),OP_EQ, -1);
  tt_assert(!url);

  tt_int_op(parse_http_url("GET /tor/a/b/c.txt HTTP/1.1", &url),OP_EQ, -1);
  tt_assert(!url);

  tt_int_op(parse_http_url("GET /tor/a/b/c.txt HTTP/1.1x\r\n", &url),
            OP_EQ, -1);
  tt_assert(!url);

  tt_int_op(parse_http_url("GET /tor/a/b/c.txt HTTP/1.", &url),OP_EQ, -1);
  tt_assert(!url);

  tt_int_op(parse_http_url("GET /tor/a/b/c.txt HTTP/1.\r", &url),OP_EQ, -1);
  tt_assert(!url);

 done:
  tor_free(url);
}

static void
test_dir_purpose_needs_anonymity_returns_true_by_default(void *arg)
{
  (void)arg;

  tor_capture_bugs_(1);
  tt_int_op(1, ==, purpose_needs_anonymity(0, 0, NULL));
  tt_int_op(1, ==, smartlist_len(tor_get_captured_bug_log_()));
  tor_end_capture_bugs_();
 done: ;
}

static void
test_dir_purpose_needs_anonymity_returns_true_for_bridges(void *arg)
{
  (void)arg;

  tt_int_op(1, ==, purpose_needs_anonymity(0, ROUTER_PURPOSE_BRIDGE, NULL));
  tt_int_op(1, ==, purpose_needs_anonymity(0, ROUTER_PURPOSE_BRIDGE,
                                           "foobar"));
  tt_int_op(1, ==, purpose_needs_anonymity(DIR_PURPOSE_HAS_FETCHED_RENDDESC_V2,
                                           ROUTER_PURPOSE_BRIDGE, NULL));
 done: ;
}

static void
test_dir_purpose_needs_anonymity_returns_false_for_own_bridge_desc(void *arg)
{
  (void)arg;
  tt_int_op(0, ==, purpose_needs_anonymity(DIR_PURPOSE_FETCH_SERVERDESC,
                                           ROUTER_PURPOSE_BRIDGE,
                                           "authority.z"));
 done: ;
}

static void
test_dir_purpose_needs_anonymity_returns_true_for_sensitive_purpose(void *arg)
{
  (void)arg;

  tt_int_op(1, ==, purpose_needs_anonymity(
                    DIR_PURPOSE_HAS_FETCHED_RENDDESC_V2,
                    ROUTER_PURPOSE_GENERAL, NULL));
  tt_int_op(1, ==, purpose_needs_anonymity(
                    DIR_PURPOSE_UPLOAD_RENDDESC_V2, 0,  NULL));
  tt_int_op(1, ==, purpose_needs_anonymity(
                    DIR_PURPOSE_FETCH_RENDDESC_V2, 0, NULL));
 done: ;
}

static void
test_dir_purpose_needs_anonymity_ret_false_for_non_sensitive_conn(void *arg)
{
  (void)arg;

  tt_int_op(0, ==, purpose_needs_anonymity(DIR_PURPOSE_UPLOAD_DIR,
                                           ROUTER_PURPOSE_GENERAL, NULL));
  tt_int_op(0, ==, purpose_needs_anonymity(DIR_PURPOSE_UPLOAD_VOTE, 0, NULL));
  tt_int_op(0, ==,
            purpose_needs_anonymity(DIR_PURPOSE_UPLOAD_SIGNATURES, 0, NULL));
  tt_int_op(0, ==,
            purpose_needs_anonymity(DIR_PURPOSE_FETCH_STATUS_VOTE, 0, NULL));
  tt_int_op(0, ==, purpose_needs_anonymity(
                    DIR_PURPOSE_FETCH_DETACHED_SIGNATURES, 0, NULL));
  tt_int_op(0, ==,
            purpose_needs_anonymity(DIR_PURPOSE_FETCH_CONSENSUS, 0, NULL));
  tt_int_op(0, ==,
            purpose_needs_anonymity(DIR_PURPOSE_FETCH_CERTIFICATE, 0, NULL));
  tt_int_op(0, ==,
            purpose_needs_anonymity(DIR_PURPOSE_FETCH_SERVERDESC, 0, NULL));
  tt_int_op(0, ==,
            purpose_needs_anonymity(DIR_PURPOSE_FETCH_EXTRAINFO, 0, NULL));
  tt_int_op(0, ==,
            purpose_needs_anonymity(DIR_PURPOSE_FETCH_MICRODESC, 0, NULL));
  done: ;
}

static void
test_dir_fetch_type(void *arg)
{
  (void)arg;

  tt_int_op(dir_fetch_type(DIR_PURPOSE_FETCH_EXTRAINFO, ROUTER_PURPOSE_BRIDGE,
                           NULL), OP_EQ, EXTRAINFO_DIRINFO | BRIDGE_DIRINFO);
  tt_int_op(dir_fetch_type(DIR_PURPOSE_FETCH_EXTRAINFO, ROUTER_PURPOSE_GENERAL,
                           NULL), OP_EQ, EXTRAINFO_DIRINFO | V3_DIRINFO);

  tt_int_op(dir_fetch_type(DIR_PURPOSE_FETCH_SERVERDESC, ROUTER_PURPOSE_BRIDGE,
                           NULL), OP_EQ, BRIDGE_DIRINFO);
  tt_int_op(dir_fetch_type(DIR_PURPOSE_FETCH_SERVERDESC,
                           ROUTER_PURPOSE_GENERAL, NULL), OP_EQ, V3_DIRINFO);

  tt_int_op(dir_fetch_type(DIR_PURPOSE_FETCH_STATUS_VOTE,
                           ROUTER_PURPOSE_GENERAL, NULL), OP_EQ, V3_DIRINFO);
  tt_int_op(dir_fetch_type(DIR_PURPOSE_FETCH_DETACHED_SIGNATURES,
                           ROUTER_PURPOSE_GENERAL, NULL), OP_EQ, V3_DIRINFO);
  tt_int_op(dir_fetch_type(DIR_PURPOSE_FETCH_CERTIFICATE,
                           ROUTER_PURPOSE_GENERAL, NULL), OP_EQ, V3_DIRINFO);

  tt_int_op(dir_fetch_type(DIR_PURPOSE_FETCH_CONSENSUS, ROUTER_PURPOSE_GENERAL,
                           "microdesc"), OP_EQ, V3_DIRINFO|MICRODESC_DIRINFO);
  tt_int_op(dir_fetch_type(DIR_PURPOSE_FETCH_CONSENSUS, ROUTER_PURPOSE_GENERAL,
                           NULL), OP_EQ, V3_DIRINFO);

  tt_int_op(dir_fetch_type(DIR_PURPOSE_FETCH_MICRODESC, ROUTER_PURPOSE_GENERAL,
                           NULL), OP_EQ, MICRODESC_DIRINFO);

  /* This will give a warning, because this function isn't supposed to be
   * used for HS descriptors. */
  setup_full_capture_of_logs(LOG_WARN);
  tt_int_op(dir_fetch_type(DIR_PURPOSE_FETCH_RENDDESC_V2,
                           ROUTER_PURPOSE_GENERAL, NULL), OP_EQ, NO_DIRINFO);
  expect_single_log_msg_containing("Unexpected purpose");
 done:
  teardown_capture_of_logs();
}

static void
test_dir_packages(void *arg)
{
  smartlist_t *votes = smartlist_new();
  char *res = NULL;
  (void)arg;

#define BAD(s) \
  tt_int_op(0, ==, validate_recommended_package_line(s));
#define GOOD(s) \
  tt_int_op(1, ==, validate_recommended_package_line(s));
  GOOD("tor 0.2.6.3-alpha "
       "http://torproject.example.com/dist/tor-0.2.6.3-alpha.tar.gz "
       "sha256=sssdlkfjdsklfjdskfljasdklfj");
  GOOD("tor 0.2.6.3-alpha "
       "http://torproject.example.com/dist/tor-0.2.6.3-alpha.tar.gz "
       "sha256=sssdlkfjdsklfjdskfljasdklfj blake2b=fred");
  BAD("tor 0.2.6.3-alpha "
       "http://torproject.example.com/dist/tor-0.2.6.3-alpha.tar.gz "
       "sha256=sssdlkfjdsklfjdskfljasdklfj=");
  BAD("tor 0.2.6.3-alpha "
       "http://torproject.example.com/dist/tor-0.2.6.3-alpha.tar.gz "
       "sha256=sssdlkfjdsklfjdskfljasdklfj blake2b");
  BAD("tor 0.2.6.3-alpha "
       "http://torproject.example.com/dist/tor-0.2.6.3-alpha.tar.gz ");
  BAD("tor 0.2.6.3-alpha "
       "http://torproject.example.com/dist/tor-0.2.6.3-alpha.tar.gz");
  BAD("tor 0.2.6.3-alpha ");
  BAD("tor 0.2.6.3-alpha");
  BAD("tor ");
  BAD("tor");
  BAD("");
  BAD("=foobar sha256="
      "3c179f46ca77069a6a0bac70212a9b3b838b2f66129cb52d568837fc79d8fcc7");
  BAD("= = sha256="
      "3c179f46ca77069a6a0bac70212a9b3b838b2f66129cb52d568837fc79d8fcc7");

  BAD("sha512= sha256="
      "3c179f46ca77069a6a0bac70212a9b3b838b2f66129cb52d568837fc79d8fcc7");

  smartlist_add(votes, tor_malloc_zero(sizeof(networkstatus_t)));
  smartlist_add(votes, tor_malloc_zero(sizeof(networkstatus_t)));
  smartlist_add(votes, tor_malloc_zero(sizeof(networkstatus_t)));
  smartlist_add(votes, tor_malloc_zero(sizeof(networkstatus_t)));
  smartlist_add(votes, tor_malloc_zero(sizeof(networkstatus_t)));
  smartlist_add(votes, tor_malloc_zero(sizeof(networkstatus_t)));
  SMARTLIST_FOREACH(votes, networkstatus_t *, ns,
                    ns->package_lines = smartlist_new());

#define ADD(i, s)                                                       \
  smartlist_add(((networkstatus_t*)smartlist_get(votes, (i)))->package_lines, \
                (void*)(s));

  /* Only one vote for this one. */
  ADD(4, "cisco 99z http://foobar.example.com/ sha256=blahblah");

  /* Only two matching entries for this one, but 3 voters */
  ADD(1, "mystic 99y http://barfoo.example.com/ sha256=blahblah");
  ADD(3, "mystic 99y http://foobar.example.com/ sha256=blahblah");
  ADD(4, "mystic 99y http://foobar.example.com/ sha256=blahblah");

  /* Only two matching entries for this one, but at least 4 voters */
  ADD(1, "mystic 99p http://barfoo.example.com/ sha256=ggggggg");
  ADD(3, "mystic 99p http://foobar.example.com/ sha256=blahblah");
  ADD(4, "mystic 99p http://foobar.example.com/ sha256=blahblah");
  ADD(5, "mystic 99p http://foobar.example.com/ sha256=ggggggg");

  /* This one has only invalid votes. */
  ADD(0, "haffenreffer 1.2 http://foobar.example.com/ sha256");
  ADD(1, "haffenreffer 1.2 http://foobar.example.com/ ");
  ADD(2, "haffenreffer 1.2 ");
  ADD(3, "haffenreffer ");
  ADD(4, "haffenreffer");

  /* Three matching votes for this; it should actually go in! */
  ADD(2, "element 0.66.1 http://quux.example.com/ sha256=abcdef");
  ADD(3, "element 0.66.1 http://quux.example.com/ sha256=abcdef");
  ADD(4, "element 0.66.1 http://quux.example.com/ sha256=abcdef");
  ADD(1, "element 0.66.1 http://quum.example.com/ sha256=abcdef");
  ADD(0, "element 0.66.1 http://quux.example.com/ sha256=abcde");

  /* Three votes for A, three votes for B */
  ADD(0, "clownshoes 22alpha1 http://quumble.example.com/ blake2=foob");
  ADD(1, "clownshoes 22alpha1 http://quumble.example.com/ blake2=foob");
  ADD(2, "clownshoes 22alpha1 http://quumble.example.com/ blake2=foob");
  ADD(3, "clownshoes 22alpha1 http://quumble.example.com/ blake2=fooz");
  ADD(4, "clownshoes 22alpha1 http://quumble.example.com/ blake2=fooz");
  ADD(5, "clownshoes 22alpha1 http://quumble.example.com/ blake2=fooz");

  /* Three votes for A, two votes for B */
  ADD(1, "clownshoes 22alpha3 http://quumble.example.com/ blake2=foob");
  ADD(2, "clownshoes 22alpha3 http://quumble.example.com/ blake2=foob");
  ADD(3, "clownshoes 22alpha3 http://quumble.example.com/ blake2=fooz");
  ADD(4, "clownshoes 22alpha3 http://quumble.example.com/ blake2=fooz");
  ADD(5, "clownshoes 22alpha3 http://quumble.example.com/ blake2=fooz");

  /* Four votes for A, two for B. */
  ADD(0, "clownshoes 22alpha4 http://quumble.example.com/ blake2=foob");
  ADD(1, "clownshoes 22alpha4 http://quumble.example.com/ blake2=foob");
  ADD(2, "clownshoes 22alpha4 http://quumble.example.cam/ blake2=fooa");
  ADD(3, "clownshoes 22alpha4 http://quumble.example.cam/ blake2=fooa");
  ADD(4, "clownshoes 22alpha4 http://quumble.example.cam/ blake2=fooa");
  ADD(5, "clownshoes 22alpha4 http://quumble.example.cam/ blake2=fooa");

  /* Five votes for A ... all from the same authority.  Three for B. */
  ADD(0, "cbc 99.1.11.1.1 http://example.com/cbc/ cubehash=ahooy sha512=m");
  ADD(1, "cbc 99.1.11.1.1 http://example.com/cbc/ cubehash=ahooy sha512=m");
  ADD(3, "cbc 99.1.11.1.1 http://example.com/cbc/ cubehash=ahooy sha512=m");
  ADD(2, "cbc 99.1.11.1.1 http://example.com/ cubehash=ahooy");
  ADD(2, "cbc 99.1.11.1.1 http://example.com/ cubehash=ahooy");
  ADD(2, "cbc 99.1.11.1.1 http://example.com/ cubehash=ahooy");
  ADD(2, "cbc 99.1.11.1.1 http://example.com/ cubehash=ahooy");
  ADD(2, "cbc 99.1.11.1.1 http://example.com/ cubehash=ahooy");

  /* As above but new replaces old: no two match. */
  ADD(0, "cbc 99.1.11.1.2 http://example.com/cbc/ cubehash=ahooy sha512=m");
  ADD(1, "cbc 99.1.11.1.2 http://example.com/cbc/ cubehash=ahooy sha512=m");
  ADD(1, "cbc 99.1.11.1.2 http://example.com/cbc/x cubehash=ahooy sha512=m");
  ADD(2, "cbc 99.1.11.1.2 http://example.com/cbc/ cubehash=ahooy sha512=m");
  ADD(2, "cbc 99.1.11.1.2 http://example.com/ cubehash=ahooy");
  ADD(2, "cbc 99.1.11.1.2 http://example.com/ cubehash=ahooy");
  ADD(2, "cbc 99.1.11.1.2 http://example.com/ cubehash=ahooy");
  ADD(2, "cbc 99.1.11.1.2 http://example.com/ cubehash=ahooy");
  ADD(2, "cbc 99.1.11.1.2 http://example.com/ cubehash=ahooy");

  res = compute_consensus_package_lines(votes);
  tt_assert(res);
  tt_str_op(res, ==,
    "package cbc 99.1.11.1.1 http://example.com/cbc/ cubehash=ahooy sha512=m\n"
    "package clownshoes 22alpha3 http://quumble.example.com/ blake2=fooz\n"
    "package clownshoes 22alpha4 http://quumble.example.cam/ blake2=fooa\n"
    "package element 0.66.1 http://quux.example.com/ sha256=abcdef\n"
    "package mystic 99y http://foobar.example.com/ sha256=blahblah\n"
            );

#undef ADD
#undef BAD
#undef GOOD
 done:
  SMARTLIST_FOREACH(votes, networkstatus_t *, ns,
                    { smartlist_free(ns->package_lines); tor_free(ns); });
  smartlist_free(votes);
  tor_free(res);
}

static void
test_dir_download_status_schedule(void *arg)
{
  (void)arg;
  download_status_t dls_failure = { 0, 0, 0, DL_SCHED_GENERIC,
                                             DL_WANT_AUTHORITY,
                                             DL_SCHED_INCREMENT_FAILURE,
                                             DL_SCHED_DETERMINISTIC, 0, 0 };
  download_status_t dls_attempt = { 0, 0, 0, DL_SCHED_CONSENSUS,
                                             DL_WANT_ANY_DIRSERVER,
                                             DL_SCHED_INCREMENT_ATTEMPT,
                                             DL_SCHED_DETERMINISTIC, 0, 0 };
  download_status_t dls_bridge  = { 0, 0, 0, DL_SCHED_BRIDGE,
                                             DL_WANT_AUTHORITY,
                                             DL_SCHED_INCREMENT_FAILURE,
                                             DL_SCHED_DETERMINISTIC, 0, 0 };
  int increment = -1;
  int expected_increment = -1;
  time_t current_time = time(NULL);
  int delay1 = -1;
  int delay2 = -1;
  smartlist_t *schedule = smartlist_new();

  /* Make a dummy schedule */
  smartlist_add(schedule, (void *)&delay1);
  smartlist_add(schedule, (void *)&delay2);

  /* check a range of values */
  delay1 = 1000;
  increment = download_status_schedule_get_delay(&dls_failure,
                                                 schedule,
                                                 0, INT_MAX,
                                                 TIME_MIN);
  expected_increment = delay1;
  tt_assert(increment == expected_increment);
  tt_assert(dls_failure.next_attempt_at == TIME_MIN + expected_increment);

  delay1 = INT_MAX;
  increment =  download_status_schedule_get_delay(&dls_failure,
                                                  schedule,
                                                  0, INT_MAX,
                                                  -1);
  expected_increment = delay1;
  tt_assert(increment == expected_increment);
  tt_assert(dls_failure.next_attempt_at == TIME_MAX);

  delay1 = 0;
  increment = download_status_schedule_get_delay(&dls_attempt,
                                                 schedule,
                                                 0, INT_MAX,
                                                 0);
  expected_increment = delay1;
  tt_assert(increment == expected_increment);
  tt_assert(dls_attempt.next_attempt_at == 0 + expected_increment);

  delay1 = 1000;
  increment = download_status_schedule_get_delay(&dls_attempt,
                                                 schedule,
                                                 0, INT_MAX,
                                                 1);
  expected_increment = delay1;
  tt_assert(increment == expected_increment);
  tt_assert(dls_attempt.next_attempt_at == 1 + expected_increment);

  delay1 = INT_MAX;
  increment = download_status_schedule_get_delay(&dls_bridge,
                                                 schedule,
                                                 0, INT_MAX,
                                                 current_time);
  expected_increment = delay1;
  tt_assert(increment == expected_increment);
  tt_assert(dls_bridge.next_attempt_at == TIME_MAX);

  delay1 = 1;
  increment = download_status_schedule_get_delay(&dls_bridge,
                                                 schedule,
                                                 0, INT_MAX,
                                                 TIME_MAX);
  expected_increment = delay1;
  tt_assert(increment == expected_increment);
  tt_assert(dls_bridge.next_attempt_at == TIME_MAX);

  /* see what happens when we reach the end */
  dls_attempt.n_download_attempts++;
  dls_bridge.n_download_failures++;

  delay2 = 100;
  increment = download_status_schedule_get_delay(&dls_attempt,
                                                 schedule,
                                                 0, INT_MAX,
                                                 current_time);
  expected_increment = delay2;
  tt_assert(increment == expected_increment);
  tt_assert(dls_attempt.next_attempt_at == current_time + delay2);

  delay2 = 1;
  increment = download_status_schedule_get_delay(&dls_bridge,
                                                 schedule,
                                                 0, INT_MAX,
                                                 current_time);
  expected_increment = delay2;
  tt_assert(increment == expected_increment);
  tt_assert(dls_bridge.next_attempt_at == current_time + delay2);

  /* see what happens when we try to go off the end */
  dls_attempt.n_download_attempts++;
  dls_bridge.n_download_failures++;

  delay2 = 5;
  increment = download_status_schedule_get_delay(&dls_attempt,
                                                 schedule,
                                                 0, INT_MAX,
                                                 current_time);
  expected_increment = delay2;
  tt_assert(increment == expected_increment);
  tt_assert(dls_attempt.next_attempt_at == current_time + delay2);

  delay2 = 17;
  increment = download_status_schedule_get_delay(&dls_bridge,
                                                 schedule,
                                                 0, INT_MAX,
                                                 current_time);
  expected_increment = delay2;
  tt_assert(increment == expected_increment);
  tt_assert(dls_bridge.next_attempt_at == current_time + delay2);

  /* see what happens when we reach IMPOSSIBLE_TO_DOWNLOAD */
  dls_attempt.n_download_attempts = IMPOSSIBLE_TO_DOWNLOAD;
  dls_bridge.n_download_failures = IMPOSSIBLE_TO_DOWNLOAD;

  delay2 = 35;
  increment = download_status_schedule_get_delay(&dls_attempt,
                                                 schedule,
                                                 0, INT_MAX,
                                                 current_time);
  expected_increment = INT_MAX;
  tt_assert(increment == expected_increment);
  tt_assert(dls_attempt.next_attempt_at == TIME_MAX);

  delay2 = 99;
  increment = download_status_schedule_get_delay(&dls_bridge,
                                                 schedule,
                                                 0, INT_MAX,
                                                 current_time);
  expected_increment = INT_MAX;
  tt_assert(increment == expected_increment);
  tt_assert(dls_bridge.next_attempt_at == TIME_MAX);

 done:
  /* the pointers in schedule are allocated on the stack */
  smartlist_free(schedule);
}

static void
test_dir_download_status_random_backoff(void *arg)
{
  download_status_t dls_random =
    { 0, 0, 0, DL_SCHED_GENERIC, DL_WANT_AUTHORITY,
               DL_SCHED_INCREMENT_FAILURE, DL_SCHED_RANDOM_EXPONENTIAL, 0, 0 };
  int increment = -1;
  int old_increment;
  time_t current_time = time(NULL);
  const int min_delay = 0;
  const int max_delay = 1000000;

  (void)arg;

  /* Check the random backoff cases */
  old_increment = 0;
  do {
    increment = download_status_schedule_get_delay(&dls_random,
                                                   NULL,
                                                   min_delay, max_delay,
                                                   current_time);
    /* Test */
    tt_int_op(increment, OP_GE, min_delay);
    tt_int_op(increment, OP_LE, max_delay);
    tt_int_op(increment, OP_GE, old_increment);
    /* We at most double, and maybe add one */
    tt_int_op(increment, OP_LE, 2 * old_increment + 1);

    /* Advance */
    current_time += increment;
    ++(dls_random.n_download_attempts);
    ++(dls_random.n_download_failures);

    /* Try another maybe */
    old_increment = increment;
  } while (increment < max_delay);

 done:
  return;
}

static void
test_dir_download_status_increment(void *arg)
{
  (void)arg;
  download_status_t dls_failure = { 0, 0, 0, DL_SCHED_GENERIC,
    DL_WANT_AUTHORITY,
    DL_SCHED_INCREMENT_FAILURE,
    DL_SCHED_DETERMINISTIC, 0, 0 };
  download_status_t dls_attempt = { 0, 0, 0, DL_SCHED_BRIDGE,
    DL_WANT_ANY_DIRSERVER,
    DL_SCHED_INCREMENT_ATTEMPT,
    DL_SCHED_DETERMINISTIC, 0, 0 };
  int delay0 = -1;
  int delay1 = -1;
  int delay2 = -1;
  smartlist_t *schedule = smartlist_new();
  or_options_t test_options;
  time_t next_at = TIME_MAX;
  time_t current_time = time(NULL);

  /* Provide some values for the schedule */
  delay0 = 10;
  delay1 = 99;
  delay2 = 20;

  /* Make the schedule */
  smartlist_add(schedule, (void *)&delay0);
  smartlist_add(schedule, (void *)&delay1);
  smartlist_add(schedule, (void *)&delay2);

  /* Put it in the options */
  mock_options = &test_options;
  reset_options(mock_options, &mock_get_options_calls);
  mock_options->TestingClientDownloadSchedule = schedule;
  mock_options->TestingBridgeDownloadSchedule = schedule;

  MOCK(get_options, mock_get_options);

  /* Check that a failure reset works */
  mock_get_options_calls = 0;
  download_status_reset(&dls_failure);
  /* we really want to test that it's equal to time(NULL) + delay0, but that's
   * an unrealiable test, because time(NULL) might change. */
  tt_assert(download_status_get_next_attempt_at(&dls_failure)
            >= current_time + delay0);
  tt_assert(download_status_get_next_attempt_at(&dls_failure)
            != TIME_MAX);
  tt_assert(download_status_get_n_failures(&dls_failure) == 0);
  tt_assert(download_status_get_n_attempts(&dls_failure) == 0);
  tt_assert(mock_get_options_calls >= 1);

  /* avoid timing inconsistencies */
  dls_failure.next_attempt_at = current_time + delay0;

  /* check that a reset schedule becomes ready at the right time */
  tt_assert(download_status_is_ready(&dls_failure,
                                     current_time + delay0 - 1,
                                     1) == 0);
  tt_assert(download_status_is_ready(&dls_failure,
                                     current_time + delay0,
                                     1) == 1);
  tt_assert(download_status_is_ready(&dls_failure,
                                     current_time + delay0 + 1,
                                     1) == 1);

  /* Check that a failure increment works */
  mock_get_options_calls = 0;
  next_at = download_status_increment_failure(&dls_failure, 404, "test", 0,
                                              current_time);
  tt_assert(next_at == current_time + delay1);
  tt_assert(download_status_get_n_failures(&dls_failure) == 1);
  tt_assert(download_status_get_n_attempts(&dls_failure) == 1);
  tt_assert(mock_get_options_calls >= 1);

  /* check that an incremented schedule becomes ready at the right time */
  tt_assert(download_status_is_ready(&dls_failure,
                                     current_time + delay1 - 1,
                                     1) == 0);
  tt_assert(download_status_is_ready(&dls_failure,
                                     current_time + delay1,
                                     1) == 1);
  tt_assert(download_status_is_ready(&dls_failure,
                                     current_time + delay1 + 1,
                                     1) == 1);

  /* check that a schedule isn't ready if it's had too many failures */
  tt_assert(download_status_is_ready(&dls_failure,
                                     current_time + delay1 + 10,
                                     0) == 0);

  /* Check that failure increments don't happen on 503 for clients, but that
   * attempt increments do. */
  mock_get_options_calls = 0;
  next_at = download_status_increment_failure(&dls_failure, 503, "test", 0,
                                              current_time);
  tt_assert(next_at == current_time + delay1);
  tt_assert(download_status_get_n_failures(&dls_failure) == 1);
  tt_assert(download_status_get_n_attempts(&dls_failure) == 2);
  tt_assert(mock_get_options_calls >= 1);

  /* Check that failure increments do happen on 503 for servers */
  mock_get_options_calls = 0;
  next_at = download_status_increment_failure(&dls_failure, 503, "test", 1,
                                              current_time);
  tt_assert(next_at == current_time + delay2);
  tt_assert(download_status_get_n_failures(&dls_failure) == 2);
  tt_assert(download_status_get_n_attempts(&dls_failure) == 3);
  tt_assert(mock_get_options_calls >= 1);

  /* Check what happens when we run off the end of the schedule */
  mock_get_options_calls = 0;
  next_at = download_status_increment_failure(&dls_failure, 404, "test", 0,
                                              current_time);
  tt_assert(next_at == current_time + delay2);
  tt_assert(download_status_get_n_failures(&dls_failure) == 3);
  tt_assert(download_status_get_n_attempts(&dls_failure) == 4);
  tt_assert(mock_get_options_calls >= 1);

  /* Check what happens when we hit the failure limit */
  mock_get_options_calls = 0;
  download_status_mark_impossible(&dls_failure);
  next_at = download_status_increment_failure(&dls_failure, 404, "test", 0,
                                              current_time);
  tt_assert(next_at == TIME_MAX);
  tt_assert(download_status_get_n_failures(&dls_failure)
            == IMPOSSIBLE_TO_DOWNLOAD);
  tt_assert(download_status_get_n_attempts(&dls_failure)
            == IMPOSSIBLE_TO_DOWNLOAD);
  tt_assert(mock_get_options_calls >= 1);

  /* Check that a failure reset doesn't reset at the limit */
  mock_get_options_calls = 0;
  download_status_reset(&dls_failure);
  tt_assert(download_status_get_next_attempt_at(&dls_failure)
            == TIME_MAX);
  tt_assert(download_status_get_n_failures(&dls_failure)
            == IMPOSSIBLE_TO_DOWNLOAD);
  tt_assert(download_status_get_n_attempts(&dls_failure)
            == IMPOSSIBLE_TO_DOWNLOAD);
  tt_assert(mock_get_options_calls == 0);

  /* Check that a failure reset resets just before the limit */
  mock_get_options_calls = 0;
  dls_failure.n_download_failures = IMPOSSIBLE_TO_DOWNLOAD - 1;
  dls_failure.n_download_attempts = IMPOSSIBLE_TO_DOWNLOAD - 1;
  download_status_reset(&dls_failure);
  /* we really want to test that it's equal to time(NULL) + delay0, but that's
   * an unrealiable test, because time(NULL) might change. */
  tt_assert(download_status_get_next_attempt_at(&dls_failure)
            >= current_time + delay0);
  tt_assert(download_status_get_next_attempt_at(&dls_failure)
            != TIME_MAX);
  tt_assert(download_status_get_n_failures(&dls_failure) == 0);
  tt_assert(download_status_get_n_attempts(&dls_failure) == 0);
  tt_assert(mock_get_options_calls >= 1);

  /* Check that failure increments do happen on attempt-based schedules,
   * but that the retry is set at the end of time */
  mock_get_options_calls = 0;
  next_at = download_status_increment_failure(&dls_attempt, 404, "test", 0,
                                              current_time);
  tt_assert(next_at == TIME_MAX);
  tt_assert(download_status_get_n_failures(&dls_attempt) == 1);
  tt_assert(download_status_get_n_attempts(&dls_attempt) == 0);
  tt_assert(mock_get_options_calls == 0);

  /* Check that an attempt reset works */
  mock_get_options_calls = 0;
  download_status_reset(&dls_attempt);
  /* we really want to test that it's equal to time(NULL) + delay0, but that's
   * an unrealiable test, because time(NULL) might change. */
  tt_assert(download_status_get_next_attempt_at(&dls_attempt)
            >= current_time + delay0);
  tt_assert(download_status_get_next_attempt_at(&dls_attempt)
            != TIME_MAX);
  tt_assert(download_status_get_n_failures(&dls_attempt) == 0);
  tt_assert(download_status_get_n_attempts(&dls_attempt) == 0);
  tt_assert(mock_get_options_calls >= 1);

  /* avoid timing inconsistencies */
  dls_attempt.next_attempt_at = current_time + delay0;

  /* check that a reset schedule becomes ready at the right time */
  tt_assert(download_status_is_ready(&dls_attempt,
                                     current_time + delay0 - 1,
                                     1) == 0);
  tt_assert(download_status_is_ready(&dls_attempt,
                                     current_time + delay0,
                                     1) == 1);
  tt_assert(download_status_is_ready(&dls_attempt,
                                     current_time + delay0 + 1,
                                     1) == 1);

  /* Check that an attempt increment works */
  mock_get_options_calls = 0;
  next_at = download_status_increment_attempt(&dls_attempt, "test",
                                              current_time);
  tt_assert(next_at == current_time + delay1);
  tt_assert(download_status_get_n_failures(&dls_attempt) == 0);
  tt_assert(download_status_get_n_attempts(&dls_attempt) == 1);
  tt_assert(mock_get_options_calls >= 1);

  /* check that an incremented schedule becomes ready at the right time */
  tt_assert(download_status_is_ready(&dls_attempt,
                                     current_time + delay1 - 1,
                                     1) == 0);
  tt_assert(download_status_is_ready(&dls_attempt,
                                     current_time + delay1,
                                     1) == 1);
  tt_assert(download_status_is_ready(&dls_attempt,
                                     current_time + delay1 + 1,
                                     1) == 1);

  /* check that a schedule isn't ready if it's had too many attempts */
  tt_assert(download_status_is_ready(&dls_attempt,
                                     current_time + delay1 + 10,
                                     0) == 0);

  /* Check what happens when we reach then run off the end of the schedule */
  mock_get_options_calls = 0;
  next_at = download_status_increment_attempt(&dls_attempt, "test",
                                              current_time);
  tt_assert(next_at == current_time + delay2);
  tt_assert(download_status_get_n_failures(&dls_attempt) == 0);
  tt_assert(download_status_get_n_attempts(&dls_attempt) == 2);
  tt_assert(mock_get_options_calls >= 1);

  mock_get_options_calls = 0;
  next_at = download_status_increment_attempt(&dls_attempt, "test",
                                              current_time);
  tt_assert(next_at == current_time + delay2);
  tt_assert(download_status_get_n_failures(&dls_attempt) == 0);
  tt_assert(download_status_get_n_attempts(&dls_attempt) == 3);
  tt_assert(mock_get_options_calls >= 1);

  /* Check what happens when we hit the attempt limit */
  mock_get_options_calls = 0;
  download_status_mark_impossible(&dls_attempt);
  next_at = download_status_increment_attempt(&dls_attempt, "test",
                                              current_time);
  tt_assert(next_at == TIME_MAX);
  tt_assert(download_status_get_n_failures(&dls_attempt)
            == IMPOSSIBLE_TO_DOWNLOAD);
  tt_assert(download_status_get_n_attempts(&dls_attempt)
            == IMPOSSIBLE_TO_DOWNLOAD);
  tt_assert(mock_get_options_calls >= 1);

  /* Check that an attempt reset doesn't reset at the limit */
  mock_get_options_calls = 0;
  download_status_reset(&dls_attempt);
  tt_assert(download_status_get_next_attempt_at(&dls_attempt)
            == TIME_MAX);
  tt_assert(download_status_get_n_failures(&dls_attempt)
            == IMPOSSIBLE_TO_DOWNLOAD);
  tt_assert(download_status_get_n_attempts(&dls_attempt)
            == IMPOSSIBLE_TO_DOWNLOAD);
  tt_assert(mock_get_options_calls == 0);

  /* Check that an attempt reset resets just before the limit */
  mock_get_options_calls = 0;
  dls_attempt.n_download_failures = IMPOSSIBLE_TO_DOWNLOAD - 1;
  dls_attempt.n_download_attempts = IMPOSSIBLE_TO_DOWNLOAD - 1;
  download_status_reset(&dls_attempt);
  /* we really want to test that it's equal to time(NULL) + delay0, but that's
   * an unrealiable test, because time(NULL) might change. */
  tt_assert(download_status_get_next_attempt_at(&dls_attempt)
            >= current_time + delay0);
  tt_assert(download_status_get_next_attempt_at(&dls_attempt)
            != TIME_MAX);
  tt_assert(download_status_get_n_failures(&dls_attempt) == 0);
  tt_assert(download_status_get_n_attempts(&dls_attempt) == 0);
  tt_assert(mock_get_options_calls >= 1);

  /* Check that attempt increments don't happen on failure-based schedules,
   * and that the attempt is set at the end of time */
  mock_get_options_calls = 0;
  next_at = download_status_increment_attempt(&dls_failure, "test",
                                              current_time);
  tt_assert(next_at == TIME_MAX);
  tt_assert(download_status_get_n_failures(&dls_failure) == 0);
  tt_assert(download_status_get_n_attempts(&dls_failure) == 0);
  tt_assert(mock_get_options_calls == 0);

 done:
  /* the pointers in schedule are allocated on the stack */
  smartlist_free(schedule);
  UNMOCK(get_options);
  mock_options = NULL;
  mock_get_options_calls = 0;
}

static void
test_dir_authdir_type_to_string(void *data)
{
  (void)data;
  char *res;

  tt_str_op(res = authdir_type_to_string(NO_DIRINFO), OP_EQ,
            "[Not an authority]");
  tor_free(res);

  tt_str_op(res = authdir_type_to_string(EXTRAINFO_DIRINFO), OP_EQ,
            "[Not an authority]");
  tor_free(res);

  tt_str_op(res = authdir_type_to_string(MICRODESC_DIRINFO), OP_EQ,
            "[Not an authority]");
  tor_free(res);

  tt_str_op(res = authdir_type_to_string(V3_DIRINFO), OP_EQ, "V3");
  tor_free(res);

  tt_str_op(res = authdir_type_to_string(BRIDGE_DIRINFO), OP_EQ, "Bridge");
  tor_free(res);

  tt_str_op(res = authdir_type_to_string(
            V3_DIRINFO | BRIDGE_DIRINFO | EXTRAINFO_DIRINFO), OP_EQ,
            "V3, Bridge");
  done:
  tor_free(res);
}

static void
test_dir_conn_purpose_to_string(void *data)
{
  (void)data;

#define EXPECT_CONN_PURPOSE(purpose, expected) \
  tt_str_op(dir_conn_purpose_to_string(purpose), OP_EQ, expected);

  EXPECT_CONN_PURPOSE(DIR_PURPOSE_UPLOAD_DIR, "server descriptor upload");
  EXPECT_CONN_PURPOSE(DIR_PURPOSE_UPLOAD_VOTE, "server vote upload");
  EXPECT_CONN_PURPOSE(DIR_PURPOSE_UPLOAD_SIGNATURES,
                      "consensus signature upload");
  EXPECT_CONN_PURPOSE(DIR_PURPOSE_FETCH_SERVERDESC, "server descriptor fetch");
  EXPECT_CONN_PURPOSE(DIR_PURPOSE_FETCH_EXTRAINFO, "extra-info fetch");
  EXPECT_CONN_PURPOSE(DIR_PURPOSE_FETCH_CONSENSUS,
                      "consensus network-status fetch");
  EXPECT_CONN_PURPOSE(DIR_PURPOSE_FETCH_CERTIFICATE, "authority cert fetch");
  EXPECT_CONN_PURPOSE(DIR_PURPOSE_FETCH_STATUS_VOTE, "status vote fetch");
  EXPECT_CONN_PURPOSE(DIR_PURPOSE_FETCH_DETACHED_SIGNATURES,
                      "consensus signature fetch");
  EXPECT_CONN_PURPOSE(DIR_PURPOSE_FETCH_RENDDESC_V2,
                      "hidden-service v2 descriptor fetch");
  EXPECT_CONN_PURPOSE(DIR_PURPOSE_UPLOAD_RENDDESC_V2,
                      "hidden-service v2 descriptor upload");
  EXPECT_CONN_PURPOSE(DIR_PURPOSE_FETCH_MICRODESC, "microdescriptor fetch");

  /* This will give a warning, because there is no purpose 1024. */
  setup_full_capture_of_logs(LOG_WARN);
  EXPECT_CONN_PURPOSE(1024, "(unknown)");
  expect_single_log_msg_containing("Called with unknown purpose 1024");

 done:
  teardown_capture_of_logs();
}

NS_DECL(int,
public_server_mode, (const or_options_t *options));

static int
NS(public_server_mode)(const or_options_t *options)
{
  (void)options;

  if (CALLED(public_server_mode)++ == 0) {
    return 1;
  }

  return 0;
}

static void
test_dir_should_use_directory_guards(void *data)
{
  or_options_t *options;
  char *errmsg = NULL;
  (void)data;

  NS_MOCK(public_server_mode);

  options = options_new();
  options_init(options);

  tt_int_op(should_use_directory_guards(options), OP_EQ, 0);
  tt_int_op(CALLED(public_server_mode), OP_EQ, 1);

  options->UseEntryGuardsAsDirGuards = 1;
  options->UseEntryGuards = 1;
  options->DownloadExtraInfo = 0;
  options->FetchDirInfoEarly = 0;
  options->FetchDirInfoExtraEarly = 0;
  options->FetchUselessDescriptors = 0;
  tt_int_op(should_use_directory_guards(options), OP_EQ, 1);
  tt_int_op(CALLED(public_server_mode), OP_EQ, 2);

  options->UseEntryGuards = 0;
  tt_int_op(should_use_directory_guards(options), OP_EQ, 0);
  tt_int_op(CALLED(public_server_mode), OP_EQ, 3);
  options->UseEntryGuards = 1;

  options->UseEntryGuardsAsDirGuards = 0;
  tt_int_op(should_use_directory_guards(options), OP_EQ, 0);
  tt_int_op(CALLED(public_server_mode), OP_EQ, 4);
  options->UseEntryGuardsAsDirGuards = 1;

  options->DownloadExtraInfo = 1;
  tt_int_op(should_use_directory_guards(options), OP_EQ, 0);
  tt_int_op(CALLED(public_server_mode), OP_EQ, 5);
  options->DownloadExtraInfo = 0;

  options->FetchDirInfoEarly = 1;
  tt_int_op(should_use_directory_guards(options), OP_EQ, 0);
  tt_int_op(CALLED(public_server_mode), OP_EQ, 6);
  options->FetchDirInfoEarly = 0;

  options->FetchDirInfoExtraEarly = 1;
  tt_int_op(should_use_directory_guards(options), OP_EQ, 0);
  tt_int_op(CALLED(public_server_mode), OP_EQ, 7);
  options->FetchDirInfoExtraEarly = 0;

  options->FetchUselessDescriptors = 1;
  tt_int_op(should_use_directory_guards(options), OP_EQ, 0);
  tt_int_op(CALLED(public_server_mode), OP_EQ, 8);
  options->FetchUselessDescriptors = 0;

  done:
    NS_UNMOCK(public_server_mode);
    or_options_free(options);
    tor_free(errmsg);
}

NS_DECL(void,
directory_initiate_command_routerstatus, (const routerstatus_t *status,
                                          uint8_t dir_purpose,
                                          uint8_t router_purpose,
                                          dir_indirection_t indirection,
                                          const char *resource,
                                          const char *payload,
                                          size_t payload_len,
                                          time_t if_modified_since));

static void
test_dir_should_not_init_request_to_ourselves(void *data)
{
  char digest[DIGEST_LEN];
  dir_server_t *ourself = NULL;
  crypto_pk_t *key = pk_generate(2);
  (void) data;

  NS_MOCK(directory_initiate_command_routerstatus);

  clear_dir_servers();
  routerlist_free_all();

  set_server_identity_key(key);
  crypto_pk_get_digest(key, (char*) &digest);
  ourself = trusted_dir_server_new("ourself", "127.0.0.1", 9059, 9060,
                                   NULL, digest,
                                   NULL, V3_DIRINFO, 1.0);

  tt_assert(ourself);
  dir_server_add(ourself);

  directory_get_from_all_authorities(DIR_PURPOSE_FETCH_STATUS_VOTE, 0, NULL);
  tt_int_op(CALLED(directory_initiate_command_routerstatus), OP_EQ, 0);

  directory_get_from_all_authorities(DIR_PURPOSE_FETCH_DETACHED_SIGNATURES, 0,
                                     NULL);

  tt_int_op(CALLED(directory_initiate_command_routerstatus), OP_EQ, 0);

  done:
    NS_UNMOCK(directory_initiate_command_routerstatus);
    clear_dir_servers();
    routerlist_free_all();
    crypto_pk_free(key);
}

static void
test_dir_should_not_init_request_to_dir_auths_without_v3_info(void *data)
{
  dir_server_t *ds = NULL;
  dirinfo_type_t dirinfo_type = BRIDGE_DIRINFO | EXTRAINFO_DIRINFO \
                                | MICRODESC_DIRINFO;
  (void) data;

  NS_MOCK(directory_initiate_command_routerstatus);

  clear_dir_servers();
  routerlist_free_all();

  ds = trusted_dir_server_new("ds", "10.0.0.1", 9059, 9060, NULL,
                              "12345678901234567890", NULL, dirinfo_type, 1.0);
  tt_assert(ds);
  dir_server_add(ds);

  directory_get_from_all_authorities(DIR_PURPOSE_FETCH_STATUS_VOTE, 0, NULL);
  tt_int_op(CALLED(directory_initiate_command_routerstatus), OP_EQ, 0);

  directory_get_from_all_authorities(DIR_PURPOSE_FETCH_DETACHED_SIGNATURES, 0,
                                     NULL);
  tt_int_op(CALLED(directory_initiate_command_routerstatus), OP_EQ, 0);

  done:
    NS_UNMOCK(directory_initiate_command_routerstatus);
    clear_dir_servers();
    routerlist_free_all();
}

static void
test_dir_should_init_request_to_dir_auths(void *data)
{
  dir_server_t *ds = NULL;
  (void) data;

  NS_MOCK(directory_initiate_command_routerstatus);

  clear_dir_servers();
  routerlist_free_all();

  ds = trusted_dir_server_new("ds", "10.0.0.1", 9059, 9060, NULL,
                              "12345678901234567890", NULL, V3_DIRINFO, 1.0);
  tt_assert(ds);
  dir_server_add(ds);

  directory_get_from_all_authorities(DIR_PURPOSE_FETCH_STATUS_VOTE, 0, NULL);
  tt_int_op(CALLED(directory_initiate_command_routerstatus), OP_EQ, 1);

  directory_get_from_all_authorities(DIR_PURPOSE_FETCH_DETACHED_SIGNATURES, 0,
                                     NULL);
  tt_int_op(CALLED(directory_initiate_command_routerstatus), OP_EQ, 2);

  done:
    NS_UNMOCK(directory_initiate_command_routerstatus);
    clear_dir_servers();
    routerlist_free_all();
}

void
NS(directory_initiate_command_routerstatus)(const routerstatus_t *status,
                                            uint8_t dir_purpose,
                                            uint8_t router_purpose,
                                            dir_indirection_t indirection,
                                            const char *resource,
                                            const char *payload,
                                            size_t payload_len,
                                            time_t if_modified_since)
{
  (void)status;
  (void)dir_purpose;
  (void)router_purpose;
  (void)indirection;
  (void)resource;
  (void)payload;
  (void)payload_len;
  (void)if_modified_since;
  CALLED(directory_initiate_command_routerstatus)++;
}

static void
test_dir_choose_compression_level(void* data)
{
  (void)data;

  /* It starts under_memory_pressure */
  tt_int_op(have_been_under_memory_pressure(), OP_EQ, 1);

  tt_assert(HIGH_COMPRESSION == choose_compression_level(-1));
  tt_assert(LOW_COMPRESSION == choose_compression_level(1024-1));
  tt_assert(MEDIUM_COMPRESSION == choose_compression_level(2048-1));
  tt_assert(HIGH_COMPRESSION == choose_compression_level(2048));

  /* Reset under_memory_pressure timer */
  cell_queues_check_size();
  tt_int_op(have_been_under_memory_pressure(), OP_EQ, 0);

  tt_assert(HIGH_COMPRESSION == choose_compression_level(-1));
  tt_assert(HIGH_COMPRESSION == choose_compression_level(1024-1));
  tt_assert(HIGH_COMPRESSION == choose_compression_level(2048-1));
  tt_assert(HIGH_COMPRESSION == choose_compression_level(2048));

  done: ;
}

/*
 * Mock check_private_dir(), and always succeed - no need to actually
 * look at or create anything on the filesystem.
 */

static int
mock_check_private_dir(const char *dirname, cpd_check_t check,
                       const char *effective_user)
{
  (void)dirname;
  (void)check;
  (void)effective_user;

  return 0;
}

/*
 * This really mocks options_get_datadir_fname2_suffix(), but for testing
 * dump_desc(), we only care about get_datadir_fname(sub1), which is defined
 * in config.h as:
 *
 * options_get_datadir_fname2_suffix(get_options(), sub1, NULL, NULL)
 */

static char *
mock_get_datadir_fname(const or_options_t *options,
                       const char *sub1, const char *sub2,
                       const char *suffix)
{
  char *rv = NULL;

  /*
   * Assert we were called like get_datadir_fname2() or get_datadir_fname(),
   * since that's all we implement here.
   */
  tt_assert(options != NULL);
  tt_assert(sub1 != NULL);
  /*
   * No particular assertions about sub2, since we could be in the
   * get_datadir_fname() or get_datadir_fname2() case.
   */
  tt_assert(suffix == NULL);

  /* Just duplicate the basename and return it for this mock */
  if (sub2) {
    /* If we have sub2, it's the basename, otherwise sub1 */
    rv = tor_strdup(sub2);
  } else {
    rv = tor_strdup(sub1);
  }

 done:
  return rv;
}

static char *last_unlinked_path = NULL;
static int unlinked_count = 0;

static void
mock_unlink_reset(void)
{
  tor_free(last_unlinked_path);
  unlinked_count = 0;
}

static int
mock_unlink(const char *path)
{
  tt_assert(path != NULL);

  tor_free(last_unlinked_path);
  last_unlinked_path = tor_strdup(path);
  ++unlinked_count;

 done:
  return 0;
}

static char *last_write_str_path = NULL;
static uint8_t last_write_str_hash[DIGEST256_LEN];
static int write_str_count = 0;

static void
mock_write_str_to_file_reset(void)
{
  tor_free(last_write_str_path);
  write_str_count = 0;
}

static int
mock_write_str_to_file(const char *path, const char *str, int bin)
{
  size_t len;
  uint8_t hash[DIGEST256_LEN];

  (void)bin;

  tt_assert(path != NULL);
  tt_assert(str != NULL);

  len = strlen(str);
  crypto_digest256((char *)hash, str, len, DIGEST_SHA256);

  tor_free(last_write_str_path);
  last_write_str_path = tor_strdup(path);
  memcpy(last_write_str_hash, hash, sizeof(last_write_str_hash));
  ++write_str_count;

 done:
  return 0;
}

static void
test_dir_dump_unparseable_descriptors(void *data)
{
  /*
   * These bogus descriptors look nothing at all like real bogus descriptors
   * we might see, but we're only testing dump_desc() here, not the parser.
   */
  const char *test_desc_type = "squamous";
  /* strlen(test_desc_1) = 583 bytes */
  const char *test_desc_1 =
    "The most merciful thing in the world, I think, is the inability of the "
    "human mind to correlate all its contents. We live on a placid island of"
    " ignorance in the midst of black seas of infinity, and it was not meant"
    " that we should voyage far. The sciences, each straining in its own dir"
    "ection, have hitherto harmed us little; but some day the piecing togeth"
    "er of dissociated knowledge will open up such terrifying vistas of real"
    "ity, and of our frightful position therein, that we shall either go mad"
    "from the revelation or flee from the light into the peace and safety of"
    "a new dark age.";
  uint8_t test_desc_1_hash[DIGEST256_LEN];
  char test_desc_1_hash_str[HEX_DIGEST256_LEN+1];
  /* strlen(test_desc_2) = 650 bytes */
  const char *test_desc_2 =
    "I think their predominant colour was a greyish-green, though they had w"
    "hite bellies. They were mostly shiny and slippery, but the ridges of th"
    "eir backs were scaly. Their forms vaguely suggested the anthropoid, whi"
    "le their heads were the heads of fish, with prodigious bulging eyes tha"
    "t never closed. At the sides of their necks were palpitating gills, and"
    "their long paws were webbed. They hopped irregularly, sometimes on two "
    "legs and sometimes on four. I was somehow glad that they had no more th"
    "an four limbs. Their croaking, baying voices, clearly wed tar articulat"
    "e speech, held all the dark shades of expression which their staring fa"
    "ces lacked.";
  uint8_t test_desc_2_hash[DIGEST256_LEN];
  char test_desc_2_hash_str[HEX_DIGEST256_LEN+1];
  /* strlen(test_desc_3) = 700 bytes */
  const char *test_desc_3 =
    "Without knowing what futurism is like, Johansen achieved something very"
    "close to it when he spoke of the city; for instead of describing any de"
    "finite structure or building, he dwells only on broad impressions of va"
    "st angles and stone surfaces - surfaces too great to belong to anything"
    "right or proper for this earth, and impious with horrible images and hi"
    "eroglyphs. I mention his talk about angles because it suggests somethin"
    "g Wilcox had told me of his awful dreams. He said that the geometry of "
    "the dream-place he saw was abnormal, non-Euclidean, and loathsomely red"
    "olent of spheres and dimensions apart from ours. Now an unlettered seam"
    "an felt the same thing whilst gazing at the terrible reality.";
  uint8_t test_desc_3_hash[DIGEST256_LEN];
  char test_desc_3_hash_str[HEX_DIGEST256_LEN+1];
  /* strlen(test_desc_3) = 604 bytes */
  const char *test_desc_4 =
    "So we glanced back simultaneously, it would appear; though no doubt the"
    "incipient motion of one prompted the imitation of the other. As we did "
    "so we flashed both torches full strength at the momentarily thinned mis"
    "t; either from sheer primitive anxiety to see all we could, or in a les"
    "s primitive but equally unconscious effort to dazzle the entity before "
    "we dimmed our light and dodged among the penguins of the labyrinth cent"
    "er ahead. Unhappy act! Not Orpheus himself, or Lot's wife, paid much mo"
    "re dearly for a backward glance. And again came that shocking, wide-ran"
    "ged piping - \"Tekeli-li! Tekeli-li!\"";
  uint8_t test_desc_4_hash[DIGEST256_LEN];
  char test_desc_4_hash_str[HEX_DIGEST256_LEN+1];
  (void)data;

  /*
   * Set up options mock so we can force a tiny FIFO size and generate
   * cleanups.
   */
  mock_options = tor_malloc(sizeof(or_options_t));
  reset_options(mock_options, &mock_get_options_calls);
  mock_options->MaxUnparseableDescSizeToLog = 1536;
  MOCK(get_options, mock_get_options);
  MOCK(check_private_dir, mock_check_private_dir);
  MOCK(options_get_datadir_fname2_suffix,
       mock_get_datadir_fname);

  /*
   * Set up unlink and write mocks
   */
  MOCK(tor_unlink, mock_unlink);
  mock_unlink_reset();
  MOCK(write_str_to_file, mock_write_str_to_file);
  mock_write_str_to_file_reset();

  /*
   * Compute hashes we'll need to recognize which descriptor is which
   */
  crypto_digest256((char *)test_desc_1_hash, test_desc_1,
                   strlen(test_desc_1), DIGEST_SHA256);
  base16_encode(test_desc_1_hash_str, sizeof(test_desc_1_hash_str),
                (const char *)test_desc_1_hash,
                sizeof(test_desc_1_hash));
  crypto_digest256((char *)test_desc_2_hash, test_desc_2,
                   strlen(test_desc_2), DIGEST_SHA256);
  base16_encode(test_desc_2_hash_str, sizeof(test_desc_2_hash_str),
                (const char *)test_desc_2_hash,
                sizeof(test_desc_2_hash));
  crypto_digest256((char *)test_desc_3_hash, test_desc_3,
                   strlen(test_desc_3), DIGEST_SHA256);
  base16_encode(test_desc_3_hash_str, sizeof(test_desc_3_hash_str),
                (const char *)test_desc_3_hash,
                sizeof(test_desc_3_hash));
  crypto_digest256((char *)test_desc_4_hash, test_desc_4,
                   strlen(test_desc_4), DIGEST_SHA256);
  base16_encode(test_desc_4_hash_str, sizeof(test_desc_4_hash_str),
                (const char *)test_desc_4_hash,
                sizeof(test_desc_4_hash));

  /*
   * Reset the FIFO and check its state
   */
  dump_desc_fifo_cleanup();
  tt_u64_op(len_descs_dumped, ==, 0);
  tt_assert(descs_dumped == NULL || smartlist_len(descs_dumped) == 0);

  /*
   * (1) Fire off dump_desc() once; these descriptors should all be safely
   * smaller than configured FIFO size.
   */

  dump_desc(test_desc_1, test_desc_type);

  /*
   * Assert things about the FIFO state
   */
  tt_u64_op(len_descs_dumped, ==, strlen(test_desc_1));
  tt_assert(descs_dumped != NULL && smartlist_len(descs_dumped) == 1);

  /*
   * Assert things about the mocks
   */
  tt_int_op(unlinked_count, ==, 0);
  tt_int_op(write_str_count, ==, 1);
  tt_mem_op(last_write_str_hash, OP_EQ, test_desc_1_hash, DIGEST_SHA256);

  /*
   * Reset the FIFO and check its state
   */
  dump_desc_fifo_cleanup();
  tt_u64_op(len_descs_dumped, ==, 0);
  tt_assert(descs_dumped == NULL || smartlist_len(descs_dumped) == 0);

  /*
   * Reset the mocks and check their state
   */
  mock_unlink_reset();
  mock_write_str_to_file_reset();
  tt_int_op(unlinked_count, ==, 0);
  tt_int_op(write_str_count, ==, 0);

  /*
   * (2) Fire off dump_desc() twice; this still should trigger no cleanup.
   */

  /* First time */
  dump_desc(test_desc_2, test_desc_type);

  /*
   * Assert things about the FIFO state
   */
  tt_u64_op(len_descs_dumped, ==, strlen(test_desc_2));
  tt_assert(descs_dumped != NULL && smartlist_len(descs_dumped) == 1);

  /*
   * Assert things about the mocks
   */
  tt_int_op(unlinked_count, ==, 0);
  tt_int_op(write_str_count, ==, 1);
  tt_mem_op(last_write_str_hash, OP_EQ, test_desc_2_hash, DIGEST_SHA256);

  /* Second time */
  dump_desc(test_desc_3, test_desc_type);

  /*
   * Assert things about the FIFO state
   */
  tt_u64_op(len_descs_dumped, ==, strlen(test_desc_2) + strlen(test_desc_3));
  tt_assert(descs_dumped != NULL && smartlist_len(descs_dumped) == 2);

  /*
   * Assert things about the mocks
   */
  tt_int_op(unlinked_count, ==, 0);
  tt_int_op(write_str_count, ==, 2);
  tt_mem_op(last_write_str_hash, OP_EQ, test_desc_3_hash, DIGEST_SHA256);

  /*
   * Reset the FIFO and check its state
   */
  dump_desc_fifo_cleanup();
  tt_u64_op(len_descs_dumped, ==, 0);
  tt_assert(descs_dumped == NULL || smartlist_len(descs_dumped) == 0);

  /*
   * Reset the mocks and check their state
   */
  mock_unlink_reset();
  mock_write_str_to_file_reset();
  tt_int_op(unlinked_count, ==, 0);
  tt_int_op(write_str_count, ==, 0);

  /*
   * (3) Three calls to dump_desc cause a FIFO cleanup
   */

  /* First time */
  dump_desc(test_desc_4, test_desc_type);

  /*
   * Assert things about the FIFO state
   */
  tt_u64_op(len_descs_dumped, ==, strlen(test_desc_4));
  tt_assert(descs_dumped != NULL && smartlist_len(descs_dumped) == 1);

  /*
   * Assert things about the mocks
   */
  tt_int_op(unlinked_count, ==, 0);
  tt_int_op(write_str_count, ==, 1);
  tt_mem_op(last_write_str_hash, OP_EQ, test_desc_4_hash, DIGEST_SHA256);

  /* Second time */
  dump_desc(test_desc_1, test_desc_type);

  /*
   * Assert things about the FIFO state
   */
  tt_u64_op(len_descs_dumped, ==, strlen(test_desc_4) + strlen(test_desc_1));
  tt_assert(descs_dumped != NULL && smartlist_len(descs_dumped) == 2);

  /*
   * Assert things about the mocks
   */
  tt_int_op(unlinked_count, ==, 0);
  tt_int_op(write_str_count, ==, 2);
  tt_mem_op(last_write_str_hash, OP_EQ, test_desc_1_hash, DIGEST_SHA256);

  /* Third time - we should unlink the dump of test_desc_4 here */
  dump_desc(test_desc_2, test_desc_type);

  /*
   * Assert things about the FIFO state
   */
  tt_u64_op(len_descs_dumped, ==, strlen(test_desc_1) + strlen(test_desc_2));
  tt_assert(descs_dumped != NULL && smartlist_len(descs_dumped) == 2);

  /*
   * Assert things about the mocks
   */
  tt_int_op(unlinked_count, ==, 1);
  tt_int_op(write_str_count, ==, 3);
  tt_mem_op(last_write_str_hash, OP_EQ, test_desc_2_hash, DIGEST_SHA256);

  /*
   * Reset the FIFO and check its state
   */
  dump_desc_fifo_cleanup();
  tt_u64_op(len_descs_dumped, ==, 0);
  tt_assert(descs_dumped == NULL || smartlist_len(descs_dumped) == 0);

  /*
   * Reset the mocks and check their state
   */
  mock_unlink_reset();
  mock_write_str_to_file_reset();
  tt_int_op(unlinked_count, ==, 0);
  tt_int_op(write_str_count, ==, 0);

  /*
   * (4) But repeating one (A B B) doesn't overflow and cleanup
   */

  /* First time */
  dump_desc(test_desc_3, test_desc_type);

  /*
   * Assert things about the FIFO state
   */
  tt_u64_op(len_descs_dumped, ==, strlen(test_desc_3));
  tt_assert(descs_dumped != NULL && smartlist_len(descs_dumped) == 1);

  /*
   * Assert things about the mocks
   */
  tt_int_op(unlinked_count, ==, 0);
  tt_int_op(write_str_count, ==, 1);
  tt_mem_op(last_write_str_hash, OP_EQ, test_desc_3_hash, DIGEST_SHA256);

  /* Second time */
  dump_desc(test_desc_4, test_desc_type);

  /*
   * Assert things about the FIFO state
   */
  tt_u64_op(len_descs_dumped, ==, strlen(test_desc_3) + strlen(test_desc_4));
  tt_assert(descs_dumped != NULL && smartlist_len(descs_dumped) == 2);

  /*
   * Assert things about the mocks
   */
  tt_int_op(unlinked_count, ==, 0);
  tt_int_op(write_str_count, ==, 2);
  tt_mem_op(last_write_str_hash, OP_EQ, test_desc_4_hash, DIGEST_SHA256);

  /* Third time */
  dump_desc(test_desc_4, test_desc_type);

  /*
   * Assert things about the FIFO state
   */
  tt_u64_op(len_descs_dumped, ==, strlen(test_desc_3) + strlen(test_desc_4));
  tt_assert(descs_dumped != NULL && smartlist_len(descs_dumped) == 2);

  /*
   * Assert things about the mocks
   */
  tt_int_op(unlinked_count, ==, 0);
  tt_int_op(write_str_count, ==, 2);
  tt_mem_op(last_write_str_hash, OP_EQ, test_desc_4_hash, DIGEST_SHA256);

  /*
   * Reset the FIFO and check its state
   */
  dump_desc_fifo_cleanup();
  tt_u64_op(len_descs_dumped, ==, 0);
  tt_assert(descs_dumped == NULL || smartlist_len(descs_dumped) == 0);

  /*
   * Reset the mocks and check their state
   */
  mock_unlink_reset();
  mock_write_str_to_file_reset();
  tt_int_op(unlinked_count, ==, 0);
  tt_int_op(write_str_count, ==, 0);

  /*
   * (5) Same for the (A B A) repetition
   */

  /* First time */
  dump_desc(test_desc_1, test_desc_type);

  /*
   * Assert things about the FIFO state
   */
  tt_u64_op(len_descs_dumped, ==, strlen(test_desc_1));
  tt_assert(descs_dumped != NULL && smartlist_len(descs_dumped) == 1);

  /*
   * Assert things about the mocks
   */
  tt_int_op(unlinked_count, ==, 0);
  tt_int_op(write_str_count, ==, 1);
  tt_mem_op(last_write_str_hash, OP_EQ, test_desc_1_hash, DIGEST_SHA256);

  /* Second time */
  dump_desc(test_desc_2, test_desc_type);

  /*
   * Assert things about the FIFO state
   */
  tt_u64_op(len_descs_dumped, ==, strlen(test_desc_1) + strlen(test_desc_2));
  tt_assert(descs_dumped != NULL && smartlist_len(descs_dumped) == 2);

  /*
   * Assert things about the mocks
   */
  tt_int_op(unlinked_count, ==, 0);
  tt_int_op(write_str_count, ==, 2);
  tt_mem_op(last_write_str_hash, OP_EQ, test_desc_2_hash, DIGEST_SHA256);

  /* Third time */
  dump_desc(test_desc_1, test_desc_type);

  /*
   * Assert things about the FIFO state
   */
  tt_u64_op(len_descs_dumped, ==, strlen(test_desc_1) + strlen(test_desc_2));
  tt_assert(descs_dumped != NULL && smartlist_len(descs_dumped) == 2);

  /*
   * Assert things about the mocks
   */
  tt_int_op(unlinked_count, ==, 0);
  tt_int_op(write_str_count, ==, 2);
  tt_mem_op(last_write_str_hash, OP_EQ, test_desc_2_hash, DIGEST_SHA256);

  /*
   * Reset the FIFO and check its state
   */
  dump_desc_fifo_cleanup();
  tt_u64_op(len_descs_dumped, ==, 0);
  tt_assert(descs_dumped == NULL || smartlist_len(descs_dumped) == 0);

  /*
   * Reset the mocks and check their state
   */
  mock_unlink_reset();
  mock_write_str_to_file_reset();
  tt_int_op(unlinked_count, ==, 0);
  tt_int_op(write_str_count, ==, 0);

  /*
   * (6) (A B B C) triggering overflow on C causes A, not B to be unlinked
   */

  /* First time */
  dump_desc(test_desc_3, test_desc_type);

  /*
   * Assert things about the FIFO state
   */
  tt_u64_op(len_descs_dumped, ==, strlen(test_desc_3));
  tt_assert(descs_dumped != NULL && smartlist_len(descs_dumped) == 1);

  /*
   * Assert things about the mocks
   */
  tt_int_op(unlinked_count, ==, 0);
  tt_int_op(write_str_count, ==, 1);
  tt_mem_op(last_write_str_hash, OP_EQ, test_desc_3_hash, DIGEST_SHA256);

  /* Second time */
  dump_desc(test_desc_4, test_desc_type);

  /*
   * Assert things about the FIFO state
   */
  tt_u64_op(len_descs_dumped, ==, strlen(test_desc_3) + strlen(test_desc_4));
  tt_assert(descs_dumped != NULL && smartlist_len(descs_dumped) == 2);

  /*
   * Assert things about the mocks
   */
  tt_int_op(unlinked_count, ==, 0);
  tt_int_op(write_str_count, ==, 2);
  tt_mem_op(last_write_str_hash, OP_EQ, test_desc_4_hash, DIGEST_SHA256);

  /* Third time */
  dump_desc(test_desc_4, test_desc_type);

  /*
   * Assert things about the FIFO state
   */
  tt_u64_op(len_descs_dumped, ==, strlen(test_desc_3) + strlen(test_desc_4));
  tt_assert(descs_dumped != NULL && smartlist_len(descs_dumped) == 2);

  /*
   * Assert things about the mocks
   */
  tt_int_op(unlinked_count, ==, 0);
  tt_int_op(write_str_count, ==, 2);
  tt_mem_op(last_write_str_hash, OP_EQ, test_desc_4_hash, DIGEST_SHA256);

  /* Fourth time - we should unlink the dump of test_desc_3 here */
  dump_desc(test_desc_1, test_desc_type);

  /*
   * Assert things about the FIFO state
   */
  tt_u64_op(len_descs_dumped, ==, strlen(test_desc_4) + strlen(test_desc_1));
  tt_assert(descs_dumped != NULL && smartlist_len(descs_dumped) == 2);

  /*
   * Assert things about the mocks
   */
  tt_int_op(unlinked_count, ==, 1);
  tt_int_op(write_str_count, ==, 3);
  tt_mem_op(last_write_str_hash, OP_EQ, test_desc_1_hash, DIGEST_SHA256);

  /*
   * Reset the FIFO and check its state
   */
  dump_desc_fifo_cleanup();
  tt_u64_op(len_descs_dumped, ==, 0);
  tt_assert(descs_dumped == NULL || smartlist_len(descs_dumped) == 0);

  /*
   * Reset the mocks and check their state
   */
  mock_unlink_reset();
  mock_write_str_to_file_reset();
  tt_int_op(unlinked_count, ==, 0);
  tt_int_op(write_str_count, ==, 0);

  /*
   * (7) (A B A C) triggering overflow on C causes B, not A to be unlinked
   */

  /* First time */
  dump_desc(test_desc_2, test_desc_type);

  /*
   * Assert things about the FIFO state
   */
  tt_u64_op(len_descs_dumped, ==, strlen(test_desc_2));
  tt_assert(descs_dumped != NULL && smartlist_len(descs_dumped) == 1);

  /*
   * Assert things about the mocks
   */
  tt_int_op(unlinked_count, ==, 0);
  tt_int_op(write_str_count, ==, 1);
  tt_mem_op(last_write_str_hash, OP_EQ, test_desc_2_hash, DIGEST_SHA256);

  /* Second time */
  dump_desc(test_desc_3, test_desc_type);

  /*
   * Assert things about the FIFO state
   */
  tt_u64_op(len_descs_dumped, ==, strlen(test_desc_2) + strlen(test_desc_3));
  tt_assert(descs_dumped != NULL && smartlist_len(descs_dumped) == 2);

  /*
   * Assert things about the mocks
   */
  tt_int_op(unlinked_count, ==, 0);
  tt_int_op(write_str_count, ==, 2);
  tt_mem_op(last_write_str_hash, OP_EQ, test_desc_3_hash, DIGEST_SHA256);

  /* Third time */
  dump_desc(test_desc_2, test_desc_type);

  /*
   * Assert things about the FIFO state
   */
  tt_u64_op(len_descs_dumped, ==, strlen(test_desc_2) + strlen(test_desc_3));
  tt_assert(descs_dumped != NULL && smartlist_len(descs_dumped) == 2);

  /*
   * Assert things about the mocks
   */
  tt_int_op(unlinked_count, ==, 0);
  tt_int_op(write_str_count, ==, 2);
  tt_mem_op(last_write_str_hash, OP_EQ, test_desc_3_hash, DIGEST_SHA256);

  /* Fourth time - we should unlink the dump of test_desc_3 here */
  dump_desc(test_desc_4, test_desc_type);

  /*
   * Assert things about the FIFO state
   */
  tt_u64_op(len_descs_dumped, ==, strlen(test_desc_2) + strlen(test_desc_4));
  tt_assert(descs_dumped != NULL && smartlist_len(descs_dumped) == 2);

  /*
   * Assert things about the mocks
   */
  tt_int_op(unlinked_count, ==, 1);
  tt_int_op(write_str_count, ==, 3);
  tt_mem_op(last_write_str_hash, OP_EQ, test_desc_4_hash, DIGEST_SHA256);

  /*
   * Reset the FIFO and check its state
   */
  dump_desc_fifo_cleanup();
  tt_u64_op(len_descs_dumped, ==, 0);
  tt_assert(descs_dumped == NULL || smartlist_len(descs_dumped) == 0);

  /*
   * Reset the mocks and check their state
   */
  mock_unlink_reset();
  mock_write_str_to_file_reset();
  tt_int_op(unlinked_count, ==, 0);
  tt_int_op(write_str_count, ==, 0);

 done:

  /* Clean up the fifo */
  dump_desc_fifo_cleanup();

  /* Remove mocks */
  UNMOCK(tor_unlink);
  mock_unlink_reset();
  UNMOCK(write_str_to_file);
  mock_write_str_to_file_reset();
  UNMOCK(options_get_datadir_fname2_suffix);
  UNMOCK(check_private_dir);
  UNMOCK(get_options);
  tor_free(mock_options);
  mock_options = NULL;

  return;
}

/* Variables for reset_read_file_to_str_mock() */

static int enforce_expected_filename = 0;
static char *expected_filename = NULL;
static char *file_content = NULL;
static size_t file_content_len = 0;
static struct stat file_stat;
static int read_count = 0, read_call_count = 0;

static void
reset_read_file_to_str_mock(void)
{
  tor_free(expected_filename);
  tor_free(file_content);
  file_content_len = 0;
  memset(&file_stat, 0, sizeof(file_stat));
  read_count = 0;
  read_call_count = 0;
}

static char *
read_file_to_str_mock(const char *filename, int flags,
                      struct stat *stat_out) {
  char *result = NULL;

  /* Insist we got a filename */
  tt_assert(filename != NULL);

  /* We ignore flags */
  (void)flags;

  /* Bump the call count */
  ++read_call_count;

  if (enforce_expected_filename) {
    tt_assert(expected_filename);
    tt_str_op(filename, OP_EQ, expected_filename);
  }

  if (expected_filename != NULL &&
      file_content != NULL &&
      strcmp(filename, expected_filename) == 0) {
    /* You asked for it, you got it */

    /*
     * This is the same behavior as the real read_file_to_str();
     * if there's a NUL, the real size ends up in stat_out.
     */
    result = tor_malloc(file_content_len + 1);
    if (file_content_len > 0) {
      memcpy(result, file_content, file_content_len);
    }
    result[file_content_len] = '\0';

    /* Do we need to set up stat_out? */
    if (stat_out != NULL) {
      memcpy(stat_out, &file_stat, sizeof(file_stat));
      /* We always return the correct length here */
      stat_out->st_size = file_content_len;
    }

    /* Wooo, we have a return value - bump the counter */
    ++read_count;
  }
  /* else no match, return NULL */

 done:
  return result;
}

/* This one tests dump_desc_populate_one_file() */
static void
test_dir_populate_dump_desc_fifo(void *data)
{
  const char *dirname = "foo";
  const char *fname = NULL;
  dumped_desc_t *ent;

  (void)data;

  /*
   * Set up unlink and read_file_to_str mocks
   */
  MOCK(tor_unlink, mock_unlink);
  mock_unlink_reset();
  MOCK(read_file_to_str, read_file_to_str_mock);
  reset_read_file_to_str_mock();

  /* Check state of unlink mock */
  tt_int_op(unlinked_count, ==, 0);

  /* Some cases that should fail before trying to read the file */
  ent = dump_desc_populate_one_file(dirname, "bar");
  tt_assert(ent == NULL);
  tt_int_op(unlinked_count, ==, 1);
  tt_int_op(read_count, ==, 0);
  tt_int_op(read_call_count, ==, 0);

  ent = dump_desc_populate_one_file(dirname, "unparseable-desc");
  tt_assert(ent == NULL);
  tt_int_op(unlinked_count, ==, 2);
  tt_int_op(read_count, ==, 0);
  tt_int_op(read_call_count, ==, 0);

  ent = dump_desc_populate_one_file(dirname, "unparseable-desc.baz");
  tt_assert(ent == NULL);
  tt_int_op(unlinked_count, ==, 3);
  tt_int_op(read_count, ==, 0);
  tt_int_op(read_call_count, ==, 0);

  ent = dump_desc_populate_one_file(
      dirname,
      "unparseable-desc.08AE85E90461F59E");
  tt_assert(ent == NULL);
  tt_int_op(unlinked_count, ==, 4);
  tt_int_op(read_count, ==, 0);
  tt_int_op(read_call_count, ==, 0);

  ent = dump_desc_populate_one_file(
      dirname,
      "unparseable-desc.08AE85E90461F59EDF0981323F3A70D02B55AB54B44B04F"
      "287D72F7B72F242E85C8CB0EDA8854A99");
  tt_assert(ent == NULL);
  tt_int_op(unlinked_count, ==, 5);
  tt_int_op(read_count, ==, 0);
  tt_int_op(read_call_count, ==, 0);

  /* This is a correct-length digest but base16_decode() will fail */
  ent = dump_desc_populate_one_file(
      dirname,
      "unparseable-desc.68219B8BGE64B705A6FFC728C069DC596216D60A7D7520C"
      "D5ECE250D912E686B");
  tt_assert(ent == NULL);
  tt_int_op(unlinked_count, ==, 6);
  tt_int_op(read_count, ==, 0);
  tt_int_op(read_call_count, ==, 0);

  /* This one has a correctly formed filename and should try reading */

  /* Read fails */
  ent = dump_desc_populate_one_file(
      dirname,
      "unparseable-desc.DF0981323F3A70D02B55AB54B44B04F287D72F7B72F242E"
      "85C8CB0EDA8854A99");
  tt_assert(ent == NULL);
  tt_int_op(unlinked_count, ==, 7);
  tt_int_op(read_count, ==, 0);
  tt_int_op(read_call_count, ==, 1);

  /* This read will succeed but the digest won't match the file content */
  fname =
    "unparseable-desc."
    "DF0981323F3A70D02B55AB54B44B04F287D72F7B72F242E85C8CB0EDA8854A99";
  enforce_expected_filename = 1;
  tor_asprintf(&expected_filename, "%s%s%s", dirname, PATH_SEPARATOR, fname);
  file_content = tor_strdup("hanc culpam maiorem an illam dicam?");
  file_content_len = strlen(file_content);
  file_stat.st_mtime = 123456;
  ent = dump_desc_populate_one_file(dirname, fname);
  enforce_expected_filename = 0;
  tt_assert(ent == NULL);
  tt_int_op(unlinked_count, ==, 8);
  tt_int_op(read_count, ==, 1);
  tt_int_op(read_call_count, ==, 2);
  tor_free(expected_filename);
  tor_free(file_content);

  /* This one will match */
  fname =
    "unparseable-desc."
    "0786C7173447B7FB033FFCA2FC47C3CF71C30DD47CA8236D3FC7FF35853271C6";
  tor_asprintf(&expected_filename, "%s%s%s", dirname, PATH_SEPARATOR, fname);
  file_content = tor_strdup("hanc culpam maiorem an illam dicam?");
  file_content_len = strlen(file_content);
  file_stat.st_mtime = 789012;
  ent = dump_desc_populate_one_file(dirname, fname);
  tt_assert(ent != NULL);
  tt_int_op(unlinked_count, ==, 8);
  tt_int_op(read_count, ==, 2);
  tt_int_op(read_call_count, ==, 3);
  tt_str_op(ent->filename, OP_EQ, expected_filename);
  tt_int_op(ent->len, ==, file_content_len);
  tt_int_op(ent->when, ==, file_stat.st_mtime);
  tor_free(ent->filename);
  tor_free(ent);
  tor_free(expected_filename);

  /*
   * Reset the mocks and check their state
   */
  mock_unlink_reset();
  tt_int_op(unlinked_count, ==, 0);
  reset_read_file_to_str_mock();
  tt_int_op(read_count, ==, 0);

 done:

  UNMOCK(tor_unlink);
  mock_unlink_reset();
  UNMOCK(read_file_to_str);
  reset_read_file_to_str_mock();

  tor_free(file_content);

  return;
}

static smartlist_t *
listdir_mock(const char *dname)
{
  smartlist_t *l;

  /* Ignore the name, always return this list */
  (void)dname;

  l = smartlist_new();
  smartlist_add_strdup(l, "foo");
  smartlist_add_strdup(l, "bar");
  smartlist_add_strdup(l, "baz");

  return l;
}

static dumped_desc_t *
pop_one_mock(const char *dirname, const char *f)
{
  dumped_desc_t *ent = NULL;

  if (dirname != NULL && strcmp(dirname, "d") == 0) {
    if (f != NULL && strcmp(f, "foo") == 0) {
      ent = tor_malloc_zero(sizeof(*ent));
      ent->filename = tor_strdup("d/foo");
      ent->len = 123;
      ent->digest_sha256[0] = 1;
      ent->when = 1024;
    } else if (f != NULL && strcmp(f, "bar") == 0) {
      ent = tor_malloc_zero(sizeof(*ent));
      ent->filename = tor_strdup("d/bar");
      ent->len = 456;
      ent->digest_sha256[0] = 2;
      /*
       * Note that the timestamps are in a different order than
       * listdir_mock() returns; we're testing the sort order.
       */
      ent->when = 512;
    } else if (f != NULL && strcmp(f, "baz") == 0) {
      ent = tor_malloc_zero(sizeof(*ent));
      ent->filename = tor_strdup("d/baz");
      ent->len = 789;
      ent->digest_sha256[0] = 3;
      ent->when = 768;
    }
  }

  return ent;
}

/* This one tests dump_desc_populate_fifo_from_directory() */
static void
test_dir_populate_dump_desc_fifo_2(void *data)
{
  dumped_desc_t *ent = NULL;

  (void)data;

  /* Set up the mocks */
  MOCK(tor_listdir, listdir_mock);
  MOCK(dump_desc_populate_one_file, pop_one_mock);

  /* Run dump_desc_populate_fifo_from_directory() */
  descs_dumped = NULL;
  len_descs_dumped = 0;
  dump_desc_populate_fifo_from_directory("d");
  tt_assert(descs_dumped != NULL);
  tt_int_op(smartlist_len(descs_dumped), OP_EQ, 3);
  tt_u64_op(len_descs_dumped, OP_EQ, 1368);
  ent = smartlist_get(descs_dumped, 0);
  tt_str_op(ent->filename, OP_EQ, "d/bar");
  tt_int_op(ent->len, OP_EQ, 456);
  tt_int_op(ent->when, OP_EQ, 512);
  ent = smartlist_get(descs_dumped, 1);
  tt_str_op(ent->filename, OP_EQ, "d/baz");
  tt_int_op(ent->len, OP_EQ, 789);
  tt_int_op(ent->when, OP_EQ, 768);
  ent = smartlist_get(descs_dumped, 2);
  tt_str_op(ent->filename, OP_EQ, "d/foo");
  tt_int_op(ent->len, OP_EQ, 123);
  tt_int_op(ent->when, OP_EQ, 1024);

 done:
  dump_desc_fifo_cleanup();

  UNMOCK(dump_desc_populate_one_file);
  UNMOCK(tor_listdir);

  return;
}

static int mock_networkstatus_consensus_is_bootstrapping_value = 0;
static int
mock_networkstatus_consensus_is_bootstrapping(time_t now)
{
  (void)now;
  return mock_networkstatus_consensus_is_bootstrapping_value;
}

static int mock_networkstatus_consensus_can_use_extra_fallbacks_value = 0;
static int
mock_networkstatus_consensus_can_use_extra_fallbacks(
                                                  const or_options_t *options)
{
  (void)options;
  return mock_networkstatus_consensus_can_use_extra_fallbacks_value;
}

/* data is a 2 character nul-terminated string.
 * If data[0] is 'b', set bootstrapping, anything else means not bootstrapping
 * If data[1] is 'f', set extra fallbacks, anything else means no extra
 * fallbacks.
 */
static void
test_dir_find_dl_schedule(void* data)
{
  const char *str = (const char *)data;

  tt_assert(strlen(data) == 2);

  if (str[0] == 'b') {
    mock_networkstatus_consensus_is_bootstrapping_value = 1;
  } else {
    mock_networkstatus_consensus_is_bootstrapping_value = 0;
  }

  if (str[1] == 'f') {
    mock_networkstatus_consensus_can_use_extra_fallbacks_value = 1;
  } else {
    mock_networkstatus_consensus_can_use_extra_fallbacks_value = 0;
  }

  MOCK(networkstatus_consensus_is_bootstrapping,
       mock_networkstatus_consensus_is_bootstrapping);
  MOCK(networkstatus_consensus_can_use_extra_fallbacks,
       mock_networkstatus_consensus_can_use_extra_fallbacks);

  download_status_t dls;
  smartlist_t server, client, server_cons, client_cons;
  smartlist_t client_boot_auth_only_cons, client_boot_auth_cons;
  smartlist_t client_boot_fallback_cons, bridge;

  mock_options = tor_malloc(sizeof(or_options_t));
  reset_options(mock_options, &mock_get_options_calls);
  MOCK(get_options, mock_get_options);

  mock_options->TestingServerDownloadSchedule = &server;
  mock_options->TestingClientDownloadSchedule = &client;
  mock_options->TestingServerConsensusDownloadSchedule = &server_cons;
  mock_options->TestingClientConsensusDownloadSchedule = &client_cons;
  mock_options->ClientBootstrapConsensusAuthorityOnlyDownloadSchedule =
    &client_boot_auth_only_cons;
  mock_options->ClientBootstrapConsensusAuthorityDownloadSchedule =
    &client_boot_auth_cons;
  mock_options->ClientBootstrapConsensusFallbackDownloadSchedule =
    &client_boot_fallback_cons;
  mock_options->TestingBridgeDownloadSchedule = &bridge;

  dls.schedule = DL_SCHED_GENERIC;
  /* client */
  mock_options->ClientOnly = 1;
  tt_ptr_op(find_dl_schedule(&dls, mock_options), OP_EQ, &client);
  mock_options->ClientOnly = 0;

  /* dir mode */
  mock_options->DirPort_set = 1;
  mock_options->DirCache = 1;
  tt_ptr_op(find_dl_schedule(&dls, mock_options), OP_EQ, &server);
  mock_options->DirPort_set = 0;
  mock_options->DirCache = 0;

  dls.schedule = DL_SCHED_CONSENSUS;
  /* public server mode */
  mock_options->ORPort_set = 1;
  tt_ptr_op(find_dl_schedule(&dls, mock_options), OP_EQ, &server_cons);
  mock_options->ORPort_set = 0;

  /* client and bridge modes */
  if (networkstatus_consensus_is_bootstrapping(time(NULL))) {
    if (networkstatus_consensus_can_use_extra_fallbacks(mock_options)) {
      dls.want_authority = 1;
      /* client */
      mock_options->ClientOnly = 1;
      tt_ptr_op(find_dl_schedule(&dls, mock_options), OP_EQ,
                &client_boot_auth_cons);
      mock_options->ClientOnly = 0;

      /* bridge relay */
      mock_options->ORPort_set = 1;
      mock_options->BridgeRelay = 1;
      tt_ptr_op(find_dl_schedule(&dls, mock_options), OP_EQ,
                &client_boot_auth_cons);
      mock_options->ORPort_set = 0;
      mock_options->BridgeRelay = 0;

      dls.want_authority = 0;
      /* client */
      mock_options->ClientOnly = 1;
      tt_ptr_op(find_dl_schedule(&dls, mock_options), OP_EQ,
                &client_boot_fallback_cons);
      mock_options->ClientOnly = 0;

      /* bridge relay */
      mock_options->ORPort_set = 1;
      mock_options->BridgeRelay = 1;
      tt_ptr_op(find_dl_schedule(&dls, mock_options), OP_EQ,
                &client_boot_fallback_cons);
      mock_options->ORPort_set = 0;
      mock_options->BridgeRelay = 0;

    } else {
      /* dls.want_authority is ignored */
      /* client */
      mock_options->ClientOnly = 1;
      tt_ptr_op(find_dl_schedule(&dls, mock_options), OP_EQ,
                &client_boot_auth_only_cons);
      mock_options->ClientOnly = 0;

      /* bridge relay */
      mock_options->ORPort_set = 1;
      mock_options->BridgeRelay = 1;
      tt_ptr_op(find_dl_schedule(&dls, mock_options), OP_EQ,
                &client_boot_auth_only_cons);
      mock_options->ORPort_set = 0;
      mock_options->BridgeRelay = 0;
    }
  } else {
    /* client */
    mock_options->ClientOnly = 1;
    tt_ptr_op(find_dl_schedule(&dls, mock_options), OP_EQ,
              &client_cons);
    mock_options->ClientOnly = 0;

    /* bridge relay */
    mock_options->ORPort_set = 1;
    mock_options->BridgeRelay = 1;
    tt_ptr_op(find_dl_schedule(&dls, mock_options), OP_EQ,
              &client_cons);
    mock_options->ORPort_set = 0;
    mock_options->BridgeRelay = 0;
  }

  dls.schedule = DL_SCHED_BRIDGE;
  /* client */
  mock_options->ClientOnly = 1;
  tt_ptr_op(find_dl_schedule(&dls, mock_options), OP_EQ, &bridge);

 done:
  UNMOCK(networkstatus_consensus_is_bootstrapping);
  UNMOCK(networkstatus_consensus_can_use_extra_fallbacks);
  UNMOCK(get_options);
  tor_free(mock_options);
  mock_options = NULL;
}

static void
<<<<<<< HEAD
test_dir_assumed_flags(void *arg)
{
  (void)arg;
  smartlist_t *tokens = smartlist_new();
  memarea_t *area = memarea_new();
  routerstatus_t *rs = NULL;

  /* First, we should always assume that the Running flag is set, even
   * when it isn't listed, since the consensus method is always
   * higher than 4. */
  const char *str1 =
    "r example hereiswhereyouridentitygoes 2015-08-30 12:00:00 "
       "192.168.0.1 9001 0\n"
    "m thisoneislongerbecauseitisa256bitmddigest33\n"
    "s Fast Guard Stable\n";

  const char *cp = str1;
  rs = routerstatus_parse_entry_from_string(area, &cp, tokens, NULL, NULL,
                                            23, FLAV_MICRODESC);
  tt_assert(rs);
  tt_assert(rs->is_flagged_running);
  tt_assert(! rs->is_valid);
  tt_assert(! rs->is_exit);
  tt_assert(rs->is_fast);
  routerstatus_free(rs);

  /* With method 24 or later, we can assume "valid" is set. */
  cp = str1;
  rs = routerstatus_parse_entry_from_string(area, &cp, tokens, NULL, NULL,
                                            24, FLAV_MICRODESC);
  tt_assert(rs);
  tt_assert(rs->is_flagged_running);
  tt_assert(rs->is_valid);
  tt_assert(! rs->is_exit);
  tt_assert(rs->is_fast);

 done:
  smartlist_free(tokens);
  memarea_drop_all(area);
  routerstatus_free(rs);
=======
test_dir_post_parsing(void *arg)
{
  (void) arg;

  /* Test the version parsing from an HS descriptor publish request. */
  {
    const char *end;
    const char *prefix = "/tor/hs/";
    int version = parse_hs_version_from_post("/tor/hs//publish", prefix, &end);
    tt_int_op(version, OP_EQ, -1);
    tt_ptr_op(end, OP_EQ, NULL);
    version = parse_hs_version_from_post("/tor/hs/a/publish", prefix, &end);
    tt_int_op(version, OP_EQ, -1);
    tt_ptr_op(end, OP_EQ, NULL);
    version = parse_hs_version_from_post("/tor/hs/3/publish", prefix, &end);
    tt_int_op(version, OP_EQ, 3);
    tt_str_op(end, OP_EQ, "/publish");
    version = parse_hs_version_from_post("/tor/hs/42/publish", prefix, &end);
    tt_int_op(version, OP_EQ, 42);
    tt_str_op(end, OP_EQ, "/publish");
    version = parse_hs_version_from_post("/tor/hs/18163/publish", prefix, &end);
    tt_int_op(version, OP_EQ, 18163);
    tt_str_op(end, OP_EQ, "/publish");
    version = parse_hs_version_from_post("JUNKJUNKJUNK", prefix, &end);
    tt_int_op(version, OP_EQ, -1);
    tt_ptr_op(end, OP_EQ, NULL);
    version = parse_hs_version_from_post("/tor/hs/3/publish", "blah", &end);
    tt_int_op(version, OP_EQ, -1);
    tt_ptr_op(end, OP_EQ, NULL);
    /* Missing the '/' at the end of the prefix. */
    version = parse_hs_version_from_post("/tor/hs/3/publish", "/tor/hs", &end);
    tt_int_op(version, OP_EQ, -1);
    tt_ptr_op(end, OP_EQ, NULL);
    version = parse_hs_version_from_post("/random/blah/tor/hs/3/publish",
                                         prefix, &end);
    tt_int_op(version, OP_EQ, -1);
    tt_ptr_op(end, OP_EQ, NULL);
    version = parse_hs_version_from_post("/tor/hs/3/publish/random/junk",
                                         prefix, &end);
    tt_int_op(version, OP_EQ, 3);
    tt_str_op(end, OP_EQ, "/publish/random/junk");
    version = parse_hs_version_from_post("/tor/hs/-1/publish", prefix, &end);
    tt_int_op(version, OP_EQ, -1);
    tt_ptr_op(end, OP_EQ, NULL);
    /* INT_MAX */
    version = parse_hs_version_from_post("/tor/hs/2147483647/publish",
                                         prefix, &end);
    tt_int_op(version, OP_EQ, INT_MAX);
    tt_str_op(end, OP_EQ, "/publish");
    /* INT_MAX + 1*/
    version = parse_hs_version_from_post("/tor/hs/2147483648/publish",
                                         prefix, &end);
    tt_int_op(version, OP_EQ, -1);
    tt_ptr_op(end, OP_EQ, NULL);
  }

 done:
  ;
>>>>>>> c189cb5c
}

#define DIR_LEGACY(name)                             \
  { #name, test_dir_ ## name , TT_FORK, NULL, NULL }

#define DIR(name,flags)                              \
  { #name, test_dir_##name, (flags), NULL, NULL }

/* where arg is a string constant */
#define DIR_ARG(name,flags,arg)                      \
  { #name "_" arg, test_dir_##name, (flags), &passthrough_setup, (void*) arg }

struct testcase_t dir_tests[] = {
  DIR_LEGACY(nicknames),
  DIR_LEGACY(formats),
  DIR(routerinfo_parsing, 0),
  DIR(extrainfo_parsing, 0),
  DIR(parse_router_list, TT_FORK),
  DIR(load_routers, TT_FORK),
  DIR(load_extrainfo, TT_FORK),
  DIR_LEGACY(versions),
  DIR_LEGACY(fp_pairs),
  DIR(split_fps, 0),
  DIR_LEGACY(measured_bw_kb),
  DIR_LEGACY(measured_bw_kb_cache),
  DIR_LEGACY(param_voting),
  DIR(param_voting_lookup, 0),
  DIR_LEGACY(v3_networkstatus),
  DIR(random_weighted, 0),
  DIR(scale_bw, 0),
  DIR_LEGACY(clip_unmeasured_bw_kb),
  DIR_LEGACY(clip_unmeasured_bw_kb_alt),
  DIR(fmt_control_ns, 0),
  DIR(dirserv_set_routerstatus_testing, 0),
  DIR(http_handling, 0),
<<<<<<< HEAD
  DIR(purpose_needs_anonymity_returns_true_for_bridges, 0),
  DIR(purpose_needs_anonymity_returns_false_for_own_bridge_desc, 0),
  DIR(purpose_needs_anonymity_returns_true_by_default, 0),
  DIR(purpose_needs_anonymity_returns_true_for_sensitive_purpose, 0),
  DIR(purpose_needs_anonymity_ret_false_for_non_sensitive_conn, 0),
=======
  DIR(post_parsing, 0),
  DIR(purpose_needs_anonymity, 0),
>>>>>>> c189cb5c
  DIR(fetch_type, 0),
  DIR(packages, 0),
  DIR(download_status_schedule, 0),
  DIR(download_status_random_backoff, 0),
  DIR(download_status_increment, 0),
  DIR(authdir_type_to_string, 0),
  DIR(conn_purpose_to_string, 0),
  DIR(should_use_directory_guards, 0),
  DIR(should_not_init_request_to_ourselves, TT_FORK),
  DIR(should_not_init_request_to_dir_auths_without_v3_info, 0),
  DIR(should_init_request_to_dir_auths, 0),
  DIR(choose_compression_level, 0),
  DIR(dump_unparseable_descriptors, 0),
  DIR(populate_dump_desc_fifo, 0),
  DIR(populate_dump_desc_fifo_2, 0),
  DIR_ARG(find_dl_schedule, TT_FORK, "bf"),
  DIR_ARG(find_dl_schedule, TT_FORK, "ba"),
  DIR_ARG(find_dl_schedule, TT_FORK, "cf"),
  DIR_ARG(find_dl_schedule, TT_FORK, "ca"),
  DIR(assumed_flags, 0),
  DIR(networkstatus_compute_bw_weights_v10, 0),
  END_OF_TESTCASES
};
<|MERGE_RESOLUTION|>--- conflicted
+++ resolved
@@ -5698,7 +5698,6 @@
 }
 
 static void
-<<<<<<< HEAD
 test_dir_assumed_flags(void *arg)
 {
   (void)arg;
@@ -5739,7 +5738,9 @@
   smartlist_free(tokens);
   memarea_drop_all(area);
   routerstatus_free(rs);
-=======
+}
+
+static void
 test_dir_post_parsing(void *arg)
 {
   (void) arg;
@@ -5798,7 +5799,6 @@
 
  done:
   ;
->>>>>>> c189cb5c
 }
 
 #define DIR_LEGACY(name)                             \
@@ -5834,16 +5834,12 @@
   DIR(fmt_control_ns, 0),
   DIR(dirserv_set_routerstatus_testing, 0),
   DIR(http_handling, 0),
-<<<<<<< HEAD
   DIR(purpose_needs_anonymity_returns_true_for_bridges, 0),
   DIR(purpose_needs_anonymity_returns_false_for_own_bridge_desc, 0),
   DIR(purpose_needs_anonymity_returns_true_by_default, 0),
   DIR(purpose_needs_anonymity_returns_true_for_sensitive_purpose, 0),
   DIR(purpose_needs_anonymity_ret_false_for_non_sensitive_conn, 0),
-=======
   DIR(post_parsing, 0),
-  DIR(purpose_needs_anonymity, 0),
->>>>>>> c189cb5c
   DIR(fetch_type, 0),
   DIR(packages, 0),
   DIR(download_status_schedule, 0),
