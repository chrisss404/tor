--- conflicted
+++ resolved
@@ -292,7 +292,6 @@
 }
 
 static void
-<<<<<<< HEAD
 test_protover_list_supports_protocol_returns_true(void *arg)
 {
   (void)arg;
@@ -493,7 +492,9 @@
 
  done:
  ;
-=======
+}
+
+static void
 test_protover_vote_roundtrip(void *args)
 {
   (void) args;
@@ -568,7 +569,6 @@
  done:
   smartlist_free(votes);
   tor_free(result);
->>>>>>> d01abb93
 }
 
 #define PV_TEST(name, flags)                       \
@@ -579,13 +579,10 @@
   PV_TEST(parse_fail, 0),
   PV_TEST(vote, 0),
   PV_TEST(all_supported, 0),
-<<<<<<< HEAD
   PV_TEST(list_supports_protocol_for_unsupported_returns_false, 0),
   PV_TEST(list_supports_protocol_returns_true, 0),
   PV_TEST(supports_version, 0),
   PV_TEST(supported_protocols, 0),
-=======
   PV_TEST(vote_roundtrip, 0),
->>>>>>> d01abb93
   END_OF_TESTCASES
 };
