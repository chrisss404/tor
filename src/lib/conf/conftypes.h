--- conflicted
+++ resolved
@@ -126,13 +126,9 @@
   const char *typename;
   /** A value used to recognize instances of this structure. */
   uint32_t magic_val;
-<<<<<<< HEAD
-  ptrdiff_t magic_offset;
-=======
   /** The location within the structure at which we expect to find
    * <b>magic_val</b>. */
-  int magic_offset;
->>>>>>> eb909c4e
+  ptrdiff_t magic_offset;
 } struct_magic_decl_t;
 
 /**
