--- conflicted
+++ resolved
@@ -2607,13 +2607,8 @@
     return -1;
   if (destlen > SIZE_T_CEILING)
     return -1;
-<<<<<<< HEAD
   if (enclen > INT_MAX)
     return -1;
-=======
-  if (destlen)
-    *dest = 0; /* Ensure we always initialize the buffer */
->>>>>>> 5eb584e2
 
   memset(dest, 0, enclen);
 
@@ -2697,16 +2692,13 @@
   return (int) enclen;
 }
 
-<<<<<<< HEAD
-#undef BASE64_OPENSSL_LINELEN
-=======
 /** As base64_encode, but do not add any internal spaces or external padding
  * to the output stream. */
 int
 base64_encode_nopad(char *dest, size_t destlen,
                     const uint8_t *src, size_t srclen)
 {
-  int n = base64_encode(dest, destlen, (const char*) src, srclen);
+  int n = base64_encode(dest, destlen, (const char*) src, srclen, 0);
   if (n <= 0)
     return n;
   tor_assert((size_t)n < destlen && dest[n] == 0);
@@ -2758,7 +2750,8 @@
   tor_free(buf);
   return n;
 }
->>>>>>> 5eb584e2
+
+#undef BASE64_OPENSSL_LINELEN
 
 /** @{ */
 /** Special values used for the base64_decode_table */
@@ -2907,14 +2900,9 @@
 }
 
 /** Base64 encode DIGEST256_LINE bytes from <b>digest</b>, remove the
-<<<<<<< HEAD
  * trailing = characters, and store the nul-terminated result in the first
- * BASE64_DIGEST256_LEN+1 bytes of <b>d64</b>.  */
-=======
- * trailing = and newline characters, and store the nul-terminated result in
- * the first BASE64_DIGEST256_LEN+1 bytes of <b>d64</b>.  */
-/* XXXX unify with crypto_format.c code */
->>>>>>> 5eb584e2
+ * BASE64_DIGEST256_LEN+1 bytes of <b>d64</b>. */
+ /* XXXX unify with crypto_format.c code */
 int
 digest256_to_base64(char *d64, const char *digest)
 {
