--- conflicted
+++ resolved
@@ -360,22 +360,18 @@
 
 [[FallbackDir]] **FallbackDir** __address__:__port__ orport=__port__ id=__fingerprint__ [weight=__num__]::
     When we're unable to connect to any directory cache for directory info
-<<<<<<< HEAD
-    (usually because we don't know about any yet) we try a FallbackDir.
-    By default, the directory authorities are also FallbackDirs. Specifying a
-    FallbackDir replaces Tor's default hard-coded FallbackDirs (if any).
-
-[[UseDefaultFallbackDirs]] **UseDefaultFallbackDirs** **0**|**1**::
-    Use Tor's default hard-coded FallbackDirs (if any). (When a
-    FallbackDir line is present, it replaces the hard-coded FallbackDirs,
-    regardless of the value of UseDefaultFallbackDirs.) (Default: 1)
-=======
     (usually because we don't know about any yet) we try a directory authority.
     Clients also simultaneously try a FallbackDir, to avoid hangs on client
     startup if a directory authority is down. Clients retry FallbackDirs more
     often than directory authorities, to reduce the load on the directory
     authorities.
->>>>>>> d72af108
+    By default, the directory authorities are also FallbackDirs. Specifying a
+    FallbackDir replaces Tor's default hard-coded FallbackDirs (if any).
+
+[[UseDefaultFallbackDirs]] **UseDefaultFallbackDirs** **0**|**1**::
+    Use Tor's default hard-coded FallbackDirs (if any). (When a
+    FallbackDir line is present, it replaces the hard-coded FallbackDirs,
+    regardless of the value of UseDefaultFallbackDirs.) (Default: 1)
 
 [[DirAuthority]] **DirAuthority** [__nickname__] [**flags**] __address__:__port__ __fingerprint__::
     Use a nonstandard authoritative directory server at the provided address
